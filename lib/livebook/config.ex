--- conflicted
+++ resolved
@@ -16,13 +16,22 @@
   end
 
   @doc """
-<<<<<<< HEAD
   Returns the authentication mode.
   """
   @spec auth_mode() :: auth_mode()
   def auth_mode() do
     Application.fetch_env!(:livebook, :authentication_mode)
   end
+
+  @doc """
+  Return the root path for persisting notebooks.
+  """
+  @spec root_path() :: binary()
+  def root_path() do
+    Application.get_env(:livebook, :root_path, File.cwd!())
+  end
+
+  ## Parsing
 
   @doc """
   Parses a long secret.
@@ -71,12 +80,5 @@
   def abort!(message) do
     IO.puts("\nERROR!!! [Livebook] " <> message)
     System.halt(1)
-=======
-  Return the root path for persisting notebooks.
-  """
-  @spec root_path() :: binary()
-  def root_path() do
-    Application.get_env(:livebook, :root_path, File.cwd!())
->>>>>>> 3a190219
   end
 end