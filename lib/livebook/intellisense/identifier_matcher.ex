defmodule Livebook.Intellisense.IdentifierMatcher do
  @moduledoc false

  # This module allows for extracting information about
  # identifiers based on code and runtime information
  # (binding, environment).
  #
  # This functionality is a basic building block to be
  # used for code completion and information extraction.
  #
  # The implementation is based primarily on `IEx.Autocomplete`.
  # It also takes insights from `ElixirSense.Providers.Suggestion.Complete`,
  # which is a very extensive implementation used in the
  # Elixir Language Server.

  alias Livebook.Intellisense.Docs

  @typedoc """
  A single identifier together with relevant information.
  """
  @type identifier_item ::
          {:variable, name(), value()}
          | {:map_field, name(), value()}
          | {:module, module(), name(), Docs.documentation()}
          | {:function, module(), name(), arity(), Docs.documentation(), list(Docs.signature()),
             list(Docs.spec())}
          | {:type, module(), name(), arity(), Docs.documentation()}
          | {:module_attribute, name(), Docs.documentation()}

  @type name :: String.t()
  @type value :: term()

  @exact_matcher &Kernel.==/2
  @prefix_matcher &String.starts_with?/2

  @doc """
  Returns a list of identifiers matching the given `hint`
  together with relevant information.

  Evaluation binding and environment is used to expand aliases,
  imports, nested maps, etc.

  `hint` may be a single token or line fragment like `if Enum.m`.
  """
  @spec completion_identifiers(String.t(), Code.binding(), Macro.Env.t()) ::
          list(identifier_item())
  def completion_identifiers(hint, binding, env) do
    context = Code.Fragment.cursor_context(hint)
    ctx = %{binding: binding, env: env, matcher: @prefix_matcher}
    context_to_matches(context, ctx, :completion)
  end

  @doc """
  Extracts information about an identifier found in `column`
  in `line`.

  The function returns range of columns where the identifier
  is located and a list of matching identifier items.
  """
  @spec locate_identifier(String.t(), pos_integer(), Code.binding(), Macro.Env.t()) ::
          %{
            matches: list(identifier_item()),
            range: nil | %{from: pos_integer(), to: pos_integer()}
          }
  def locate_identifier(line, column, binding, env) do
    case Code.Fragment.surround_context(line, {1, column}) do
      %{context: context, begin: {_, from}, end: {_, to}} ->
        ctx = %{binding: binding, env: env, matcher: @exact_matcher}
        matches = context_to_matches(context, ctx, :locate)
        %{matches: matches, range: %{from: from, to: to}}

      :none ->
        %{matches: [], range: nil}
    end
  end

  # Takes a context returned from Code.Fragment.cursor_context
  # or Code.Fragment.surround_context and looks up matching
  # identifier items
  defp context_to_matches(context, ctx, type) do
    case context do
      {:alias, alias} ->
        match_alias(List.to_string(alias), ctx, false)

      {:unquoted_atom, unquoted_atom} ->
        match_erlang_module(List.to_string(unquoted_atom), ctx)

      {:dot, path, hint} ->
        match_dot(path, List.to_string(hint), ctx)

      {:dot_arity, path, hint} ->
        match_dot(path, List.to_string(hint), %{ctx | matcher: @exact_matcher})

      {:dot_call, _path, _hint} ->
        match_default(ctx)

      :expr ->
        match_default(ctx)

      {:local_or_var, local_or_var} ->
        match_local_or_var(List.to_string(local_or_var), ctx)

      {:local_arity, local} ->
        match_local(List.to_string(local), %{ctx | matcher: @exact_matcher})

      {:local_call, local} ->
        case type do
          :completion -> match_default(ctx)
          :locate -> match_local(List.to_string(local), %{ctx | matcher: @exact_matcher})
        end

      {:operator, operator} ->
        match_local_or_var(List.to_string(operator), ctx)

      {:operator_arity, operator} ->
        match_local(List.to_string(operator), %{ctx | matcher: @exact_matcher})

      {:operator_call, _operator} ->
        match_default(ctx)

      {:module_attribute, attribute} ->
        match_module_attribute(List.to_string(attribute), ctx)

      {:sigil, []} ->
        match_sigil("", ctx) ++ match_local("~", ctx)

      {:sigil, sigil} ->
        match_sigil(List.to_string(sigil), ctx)

      {:struct, struct} ->
        match_struct(List.to_string(struct), ctx)

      # :none
      _ ->
        []
    end
  end

  defp match_dot(path, hint, ctx) do
    case expand_dot_path(path, ctx) do
      {:ok, mod} when is_atom(mod) and hint == "" ->
        match_module_member(mod, hint, ctx) ++ match_module(mod, hint, false, ctx)

      {:ok, mod} when is_atom(mod) ->
        match_module_member(mod, hint, ctx)

      {:ok, map} when is_map(map) ->
        match_map_field(map, hint, ctx)

      _ ->
        []
    end
  end

  defp expand_dot_path({:var, var}, ctx) do
    Keyword.fetch(ctx.binding, List.to_atom(var))
  end

  defp expand_dot_path({:alias, alias}, ctx) do
    {:ok, expand_alias(List.to_string(alias), ctx)}
  end

  defp expand_dot_path({:unquoted_atom, var}, _ctx) do
    {:ok, List.to_atom(var)}
  end

  defp expand_dot_path({:module_attribute, _attribute}, _ctx) do
    :error
  end

  defp expand_dot_path({:dot, parent, call}, ctx) do
    case expand_dot_path(parent, ctx) do
      {:ok, %{} = map} -> Map.fetch(map, List.to_atom(call))
      _ -> :error
    end
  end

  defp match_default(ctx) do
    match_local_or_var("", ctx)
  end

  defp match_alias(hint, ctx, nested?) do
    case split_at_last_occurrence(hint, ".") do
      :error ->
        match_elixir_root_module(hint, nested?, ctx) ++ match_env_alias(hint, ctx)

      {:ok, alias, hint} ->
        mod = expand_alias(alias, ctx)
        match_module(mod, hint, nested?, ctx)
    end
  end

  defp match_struct(hint, ctx) do
    for {:module, module, name, documentation} <- match_alias(hint, ctx, true),
        has_struct?(module),
        do: {:module, module, name, documentation}
  end

  defp has_struct?(mod) do
    Code.ensure_loaded?(mod) and function_exported?(mod, :__struct__, 1) and
      not function_exported?(mod, :exception, 1)
  end

  defp match_module_member(mod, hint, ctx) do
    match_module_function(mod, hint, ctx) ++ match_module_type(mod, hint, ctx)
  end

  defp match_local_or_var(hint, ctx) do
    match_local(hint, ctx) ++ match_variable(hint, ctx)
  end

  defp match_local(hint, ctx) do
    imports =
      ctx.env
      |> imports_from_env()
      |> Enum.flat_map(fn {mod, funs} ->
        match_module_function(mod, hint, ctx, funs)
      end)

    special_forms = match_module_function(Kernel.SpecialForms, hint, ctx)

    imports ++ special_forms
  end

  defp match_variable(hint, ctx) do
    for {key, value} <- ctx.binding,
        is_atom(key),
        name = Atom.to_string(key),
        ctx.matcher.(name, hint),
        do: {:variable, name, value}
  end

  defp match_map_field(map, hint, ctx) do
    # Note: we need Map.to_list/1 in case this is a struct
    for {key, value} <- Map.to_list(map),
        is_atom(key),
        name = Atom.to_string(key),
        ctx.matcher.(name, hint),
        do: {:map_field, name, value}
  end

  defp match_sigil(hint, ctx) do
    for {:function, module, "sigil_" <> sigil_name, arity, documentation, signatures, specs} <-
          match_local("sigil_", %{ctx | matcher: @prefix_matcher}),
        ctx.matcher.(sigil_name, hint),
        do: {:function, module, "~" <> sigil_name, arity, documentation, signatures, specs}
  end

  defp match_erlang_module(hint, ctx) do
    for mod <- get_matching_modules(hint, ctx),
        usable_as_unquoted_module?(mod),
        name = ":" <> Atom.to_string(mod),
        do: {:module, mod, name, Livebook.Intellisense.Docs.get_module_documentation(mod)}
  end

  # Converts alias string to module atom with regard to the given env
  defp expand_alias(alias, ctx) do
    [name | rest] = alias |> String.split(".") |> Enum.map(&String.to_atom/1)

    case Keyword.fetch(ctx.env.aliases, Module.concat(Elixir, name)) do
      {:ok, name} when rest == [] -> name
      {:ok, name} -> Module.concat([name | rest])
      :error -> Module.concat([name | rest])
    end
  end

  defp match_env_alias(hint, ctx) do
    for {alias, mod} <- ctx.env.aliases,
        [name] = Module.split(alias),
        ctx.matcher.(name, hint),
        do: {:module, mod, name, Livebook.Intellisense.Docs.get_module_documentation(mod)}
  end

  defp match_module(base_mod, hint, nested?, ctx) do
    # Note: we specifically don't want further completion
    # if `base_mod` is an Erlang module.

    if base_mod == Elixir or elixir_module?(base_mod) do
      match_elixir_module(base_mod, hint, nested?, ctx)
    else
      []
    end
  end

  defp elixir_module?(mod) do
    mod |> Atom.to_string() |> String.starts_with?("Elixir.")
  end

  defp match_elixir_root_module(hint, nested?, ctx) do
    items = match_elixir_module(Elixir, hint, nested?, ctx)

    # `Elixir` is not a existing module name, but `Elixir.Enum` is,
    # so if the user types `Eli` the completion should include `Elixir`.
    if ctx.matcher.("Elixir", hint) do
      [{:module, Elixir, "Elixir", nil} | items]
    else
      items
    end
  end

  defp match_elixir_module(base_mod, hint, nested?, ctx) do
    # Note: `base_mod` may be `Elixir`, even though it's not a valid module

    match_prefix = "#{base_mod}.#{hint}"
    depth = match_prefix |> Module.split() |> length()

    for mod <- get_matching_modules(match_prefix, ctx),
        parts = Module.split(mod),
        length(parts) >= depth,
        {parent_mod_parts, name_parts} = Enum.split(parts, depth - 1),
        name_parts = if(nested?, do: name_parts, else: [hd(name_parts)]),
        name = Enum.join(name_parts, "."),
        # Note: module can be defined dynamically and its name
        # may not be a valid alias (e.g. :"Elixir.My.module").
        # That's why we explicitly check if the name part makes
        # for a valid alias piece.
        valid_alias_piece?("." <> name),
        mod = Module.concat(parent_mod_parts ++ name_parts),
        uniq: true,
        do: {:module, mod, name, Livebook.Intellisense.Docs.get_module_documentation(mod)}
  end

  defp valid_alias_piece?(<<?., char, rest::binary>>) when char in ?A..?Z,
    do: valid_alias_rest?(rest)

  defp valid_alias_piece?(_), do: false

  defp valid_alias_rest?(<<char, rest::binary>>)
       when char in ?A..?Z
       when char in ?a..?z
       when char in ?0..?9
       when char == ?_,
       do: valid_alias_rest?(rest)

  defp valid_alias_rest?(<<>>), do: true
  defp valid_alias_rest?(rest), do: valid_alias_piece?(rest)

  defp usable_as_unquoted_module?(mod) do
    Code.Identifier.classify(mod) != :other
  end

  defp get_matching_modules(hint, ctx) do
    get_modules()
    |> Enum.filter(&ctx.matcher.(Atom.to_string(&1), hint))
    |> Enum.uniq()
  end

  defp get_modules() do
    modules = Enum.map(:code.all_loaded(), &elem(&1, 0))

    case :code.get_mode() do
      :interactive -> modules ++ get_modules_from_applications()
      _otherwise -> modules
    end
  end

  defp get_modules_from_applications do
    for [app] <- loaded_applications(),
        {:ok, modules} = :application.get_key(app, :modules),
        module <- modules,
        do: module
  end

  defp loaded_applications do
    # If we invoke :application.loaded_applications/0,
    # it can error if we don't call safe_fixtable before.
    # Since in both cases we are reaching over the
    # application controller internals, we choose to match
    # for performance.
    :ets.match(:ac_tab, {{:loaded, :"$1"}, :_})
  end

  defp match_module_function(mod, hint, ctx, funs \\ nil) do
    if ensure_loaded?(mod) do
      funs = funs || exports(mod)

      matching_funs =
        Enum.filter(funs, fn {name, _arity} ->
          name = Atom.to_string(name)
          ctx.matcher.(name, hint)
        end)

      doc_items =
        Livebook.Intellisense.Docs.lookup_module_members(mod, matching_funs,
          kinds: [:function, :macro]
        )

      Enum.map(matching_funs, fn {name, arity} ->
        doc_item =
          Enum.find(doc_items, %{documentation: nil, signatures: [], specs: []}, fn doc_item ->
            doc_item.name == name && doc_item.arity == arity
          end)

        {:function, mod, Atom.to_string(name), arity, doc_item && doc_item.documentation,
         doc_item.signatures, doc_item.specs}
      end)
    else
      []
    end
  end

  defp exports(mod) do
    if Code.ensure_loaded?(mod) and function_exported?(mod, :__info__, 1) do
      mod.__info__(:macros) ++ (mod.__info__(:functions) -- [__info__: 1])
    else
      mod.module_info(:exports) -- [module_info: 0, module_info: 1]
    end
  end

  defp match_module_type(mod, hint, ctx) do
    types = get_module_types(mod)

    matching_types =
      Enum.filter(types, fn {name, _arity} ->
        name = Atom.to_string(name)
        ctx.matcher.(name, hint)
      end)

    doc_items =
      Livebook.Intellisense.Docs.lookup_module_members(mod, matching_types, kinds: [:type])

    Enum.map(matching_types, fn {name, arity} ->
      doc_item =
        Enum.find(doc_items, %{documentation: nil}, fn doc_item ->
          doc_item.name == name && doc_item.arity == arity
        end)

      {:type, mod, Atom.to_string(name), arity, doc_item.documentation}
    end)
  end

  defp get_module_types(mod) do
    with true <- ensure_loaded?(mod),
         {:ok, types} <- Code.Typespec.fetch_types(mod) do
      for {kind, {name, _, args}} <- types, kind in [:type, :opaque] do
        {name, length(args)}
      end
    else
      _ -> []
    end
  end

  defp ensure_loaded?(Elixir), do: false
  defp ensure_loaded?(mod), do: Code.ensure_loaded?(mod)

  defp imports_from_env(env), do: env.functions ++ env.macros

  defp split_at_last_occurrence(string, pattern) do
    case :binary.matches(string, pattern) do
      [] ->
        :error

      parts ->
        {start, _} = List.last(parts)
        size = byte_size(string)
        {:ok, binary_part(string, 0, start), binary_part(string, start + 1, size - start - 1)}
    end
  end

  defp match_module_attribute(hint, ctx) do
    for {attribute, info} <- Module.reserved_attributes(),
        name = Atom.to_string(attribute),
        ctx.matcher.(name, hint),
        do: {:module_attribute, name, {"text/markdown", info.doc}}
  end
<<<<<<< HEAD
=======

  # ---
  # Source of Code.Fragment

  # TODO: no longer required on Elixir v1.13

  # This module provides conveniences for analyzing fragments of
  # textual code and extract available information whenever possible.

  # Most of the functions in this module provide a best-effort
  # and may not be accurate under all circumstances. Read each
  # documentation for more information.

  # This module should be considered experimental.

  @type position :: {line :: pos_integer(), column :: pos_integer()}

  @doc """
  Receives a string and returns the cursor context.

  This function receives a string with an Elixir code fragment,
  representing a cursor position, and based on the string, it
  provides contextual information about said position. The
  return of this function can then be used to provide tips,
  suggestions, and autocompletion functionality.

  This function provides a best-effort detection and may not be
  accurate under all circumstances. See the "Limitations"
  section below.

  Consider adding a catch-all clause when handling the return
  type of this function as new cursor information may be added
  in future releases.

  ## Examples

      iex> Code.Fragment.cursor_context("")
      :expr

      iex> Code.Fragment.cursor_context("hello_wor")
      {:local_or_var, 'hello_wor'}

  ## Return values

    * `{:alias, charlist}` - the context is an alias, potentially
      a nested one, such as `Hello.Wor` or `HelloWor`

    * `{:dot, inside_dot, charlist}` - the context is a dot
      where `inside_dot` is either a `{:var, charlist}`, `{:alias, charlist}`,
      `{:module_attribute, charlist}`, `{:unquoted_atom, charlist}` or a `dot`
      itself. If a var is given, this may either be a remote call or a map
      field access. Examples are `Hello.wor`, `:hello.wor`, `hello.wor`,
      `Hello.nested.wor`, `hello.nested.wor`, and `@hello.world`

    * `{:dot_arity, inside_dot, charlist}` - the context is a dot arity
      where `inside_dot` is either a `{:var, charlist}`, `{:alias, charlist}`,
      `{:module_attribute, charlist}`, `{:unquoted_atom, charlist}` or a `dot`
      itself. If a var is given, it must be a remote arity. Examples are
      `Hello.world/`, `:hello.world/`, `hello.world/2`, and `@hello.world/2`

    * `{:dot_call, inside_dot, charlist}` - the context is a dot
      call. This means parentheses or space have been added after the expression.
      where `inside_dot` is either a `{:var, charlist}`, `{:alias, charlist}`,
      `{:module_attribute, charlist}`, `{:unquoted_atom, charlist}` or a `dot`
      itself. If a var is given, it must be a remote call. Examples are
      `Hello.world(`, `:hello.world(`, `Hello.world `, `hello.world(`, `hello.world `,
      and `@hello.world(`

    * `:expr` - may be any expression. Autocompletion may suggest an alias,
      local or var

    * `{:local_or_var, charlist}` - the context is a variable or a local
      (import or local) call, such as `hello_wor`

    * `{:local_arity, charlist}` - the context is a local (import or local)
      arity, such as `hello_world/`

    * `{:local_call, charlist}` - the context is a local (import or local)
      call, such as `hello_world(` and `hello_world `

    * `{:module_attribute, charlist}` - the context is a module attribute,
      such as `@hello_wor`

    * `{:operator, charlist}` - the context is an operator, such as `+` or
      `==`. Note textual operators, such as `when` do not appear as operators
      but rather as `:local_or_var`. `@` is never an `:operator` and always a
      `:module_attribute`

    * `{:operator_arity, charlist}` - the context is an operator arity, which
      is an operator followed by /, such as `+/`, `not/` or `when/`

    * `{:operator_call, charlist}` - the context is an operator call, which is
      an operator followed by space, such as `left + `, `not ` or `x when `

    * `:none` - no context possible

    * `{:sigil, charlist}` - the context is a sigil. It may be either the beginning
      of a sigil, such as `~` or `~s`, or an operator starting with `~`, such as
      `~>` and `~>>`

    * `{:struct, charlist}` - the context is a struct, such as `%`, `%UR` or `%URI`

    * `{:unquoted_atom, charlist}` - the context is an unquoted atom. This
      can be any atom or an atom representing a module

  ## Limitations

  The current algorithm only considers the last line of the input. This means
  it will also show suggestions inside strings, heredocs, etc, which is
  intentional as it helps with doctests, references, and more. Other functions
  may be added in the future that consider the tree-structure of the code.
  """
  @doc since: "1.13.0"
  @spec cursor_context(List.Chars.t(), keyword()) ::
          {:alias, charlist}
          | {:dot, inside_dot, charlist}
          | {:dot_arity, inside_dot, charlist}
          | {:dot_call, inside_dot, charlist}
          | :expr
          | {:local_or_var, charlist}
          | {:local_arity, charlist}
          | {:local_call, charlist}
          | {:module_attribute, charlist}
          | {:operator, charlist}
          | {:operator_arity, charlist}
          | {:operator_call, charlist}
          | :none
          | {:sigil, charlist}
          | {:struct, charlist}
          | {:unquoted_atom, charlist}
        when inside_dot:
               {:alias, charlist}
               | {:dot, inside_dot, charlist}
               | {:module_attribute, charlist}
               | {:unquoted_atom, charlist}
               | {:var, charlist}
  def cursor_context(fragment, opts \\ [])

  def cursor_context(binary, opts) when is_binary(binary) and is_list(opts) do
    binary =
      case :binary.matches(binary, "\n") do
        [] ->
          binary

        matches ->
          {position, _} = List.last(matches)
          binary_part(binary, position + 1, byte_size(binary) - position - 1)
      end

    binary
    |> String.to_charlist()
    |> :lists.reverse()
    |> codepoint_cursor_context(opts)
    |> elem(0)
  end

  def cursor_context(charlist, opts) when is_list(charlist) and is_list(opts) do
    charlist =
      case charlist |> Enum.chunk_by(&(&1 == ?\n)) |> List.last([]) do
        [?\n | _] -> []
        rest -> rest
      end

    charlist
    |> :lists.reverse()
    |> codepoint_cursor_context(opts)
    |> elem(0)
  end

  def cursor_context(other, opts) when is_list(opts) do
    cursor_context(to_charlist(other), opts)
  end

  @operators '\\<>+-*/:=|&~^%!'
  @starter_punctuation ',([{;'
  @non_starter_punctuation ')]}"\'.$'
  @space '\t\s'
  @trailing_identifier '?!'
  @tilde_op_prefix '<=~'

  @non_identifier @trailing_identifier ++
                    @operators ++ @starter_punctuation ++ @non_starter_punctuation ++ @space

  @textual_operators ~w(when not and or in)c
  @incomplete_operators ~w(^^ ~~ ~)c

  defp codepoint_cursor_context(reverse, _opts) do
    {stripped, spaces} = strip_spaces(reverse, 0)

    case stripped do
      # It is empty
      [] -> {:expr, 0}
      # Structs
      [?%, ?:, ?: | _] -> {{:struct, ''}, 1}
      [?%, ?: | _] -> {{:unquoted_atom, '%'}, 2}
      [?% | _] -> {{:struct, ''}, 1}
      # Token/AST only operators
      [?>, ?= | rest] when rest == [] or hd(rest) != ?: -> {:expr, 0}
      [?>, ?- | rest] when rest == [] or hd(rest) != ?: -> {:expr, 0}
      # Two-digit containers
      [?<, ?< | rest] when rest == [] or hd(rest) != ?< -> {:expr, 0}
      # Ambiguity around :
      [?: | rest] when rest == [] or hd(rest) != ?: -> unquoted_atom_or_expr(spaces)
      # Dots
      [?.] -> {:none, 0}
      [?. | rest] when hd(rest) not in '.:' -> dot(rest, spaces + 1, '')
      # It is a local or remote call with parens
      [?( | rest] -> call_to_cursor_context(strip_spaces(rest, spaces + 1))
      # A local arity definition
      [?/ | rest] -> arity_to_cursor_context(strip_spaces(rest, spaces + 1))
      # Starting a new expression
      [h | _] when h in @starter_punctuation -> {:expr, 0}
      # It is a local or remote call without parens
      rest when spaces > 0 -> call_to_cursor_context({rest, spaces})
      # It is an identifier
      _ -> identifier_to_cursor_context(reverse, 0, false)
    end
  end

  defp strip_spaces([h | rest], count) when h in @space, do: strip_spaces(rest, count + 1)
  defp strip_spaces(rest, count), do: {rest, count}

  defp unquoted_atom_or_expr(0), do: {{:unquoted_atom, ''}, 1}
  defp unquoted_atom_or_expr(_), do: {:expr, 0}

  defp arity_to_cursor_context({reverse, spaces}) do
    case identifier_to_cursor_context(reverse, spaces, true) do
      {{:local_or_var, acc}, count} -> {{:local_arity, acc}, count}
      {{:dot, base, acc}, count} -> {{:dot_arity, base, acc}, count}
      {{:operator, acc}, count} -> {{:operator_arity, acc}, count}
      {_, _} -> {:none, 0}
    end
  end

  defp call_to_cursor_context({reverse, spaces}) do
    case identifier_to_cursor_context(reverse, spaces, true) do
      {{:local_or_var, acc}, count} -> {{:local_call, acc}, count}
      {{:dot, base, acc}, count} -> {{:dot_call, base, acc}, count}
      {{:operator, acc}, count} -> {{:operator_call, acc}, count}
      {_, _} -> {:none, 0}
    end
  end

  defp identifier_to_cursor_context([?., ?., ?: | _], n, _), do: {{:unquoted_atom, '..'}, n + 3}
  defp identifier_to_cursor_context([?., ?., ?. | _], n, _), do: {{:local_or_var, '...'}, n + 3}
  defp identifier_to_cursor_context([?., ?: | _], n, _), do: {{:unquoted_atom, '.'}, n + 2}
  defp identifier_to_cursor_context([?., ?. | _], n, _), do: {{:operator, '..'}, n + 2}

  defp identifier_to_cursor_context(reverse, count, call_op?) do
    case identifier(reverse, count) do
      :none ->
        {:none, 0}

      :operator ->
        operator(reverse, count, [], call_op?)

      {:module_attribute, acc, count} ->
        {{:module_attribute, acc}, count}

      {:sigil, acc, count} ->
        {{:sigil, acc}, count}

      {:unquoted_atom, acc, count} ->
        {{:unquoted_atom, acc}, count}

      {:alias, rest, acc, count} ->
        case strip_spaces(rest, count) do
          {'.' ++ rest, count} when rest == [] or hd(rest) != ?. ->
            nested_alias(rest, count + 1, acc)

          {'%' ++ _, count} ->
            {{:struct, acc}, count + 1}

          _ ->
            {{:alias, acc}, count}
        end

      {:identifier, _, acc, count} when call_op? and acc in @textual_operators ->
        {{:operator, acc}, count}

      {:identifier, rest, acc, count} ->
        case strip_spaces(rest, count) do
          {'.' ++ rest, count} when rest == [] or hd(rest) != ?. ->
            dot(rest, count + 1, acc)

          _ ->
            {{:local_or_var, acc}, count}
        end
    end
  end

  defp identifier([?? | rest], count), do: check_identifier(rest, count + 1, [??])
  defp identifier([?! | rest], count), do: check_identifier(rest, count + 1, [?!])
  defp identifier(rest, count), do: check_identifier(rest, count, [])

  defp check_identifier([h | t], count, acc) when h not in @non_identifier,
    do: rest_identifier(t, count + 1, [h | acc])

  defp check_identifier(_, _, _), do: :operator

  defp rest_identifier([h | rest], count, acc) when h not in @non_identifier do
    rest_identifier(rest, count + 1, [h | acc])
  end

  defp rest_identifier(rest, count, [?@ | acc]) do
    case tokenize_identifier(rest, count, acc) do
      {:identifier, _rest, acc, count} -> {:module_attribute, acc, count}
      :none when acc == [] -> {:module_attribute, '', count}
      _ -> :none
    end
  end

  defp rest_identifier([?~ | rest], count, [letter])
       when (letter in ?A..?Z or letter in ?a..?z) and
              (rest == [] or hd(rest) not in @tilde_op_prefix) do
    {:sigil, [letter], count + 1}
  end

  defp rest_identifier([?: | rest], count, acc) when rest == [] or hd(rest) != ?: do
    case String.Tokenizer.tokenize(acc) do
      {_, _, [], _, _, _} -> {:unquoted_atom, acc, count + 1}
      _ -> :none
    end
  end

  defp rest_identifier([?? | _], _count, _acc) do
    :none
  end

  defp rest_identifier(rest, count, acc) do
    tokenize_identifier(rest, count, acc)
  end

  defp tokenize_identifier(rest, count, acc) do
    case String.Tokenizer.tokenize(acc) do
      # Not actually an atom cause rest is not a :
      {:atom, _, _, _, _, _} ->
        :none

      # Aliases must be ascii only
      {:alias, _, _, _, false, _} ->
        :none

      {kind, _, [], _, _, extra} ->
        if ?@ in extra do
          :none
        else
          {kind, rest, acc, count}
        end

      _ ->
        :none
    end
  end

  defp nested_alias(rest, count, acc) do
    {rest, count} = strip_spaces(rest, count)

    case identifier_to_cursor_context(rest, count, true) do
      {{:struct, prev}, count} -> {{:struct, prev ++ '.' ++ acc}, count}
      {{:alias, prev}, count} -> {{:alias, prev ++ '.' ++ acc}, count}
      _ -> {:none, 0}
    end
  end

  defp dot(rest, count, acc) do
    {rest, count} = strip_spaces(rest, count)

    case identifier_to_cursor_context(rest, count, true) do
      {{:local_or_var, var}, count} -> {{:dot, {:var, var}, acc}, count}
      {{:unquoted_atom, _} = prev, count} -> {{:dot, prev, acc}, count}
      {{:alias, _} = prev, count} -> {{:dot, prev, acc}, count}
      {{:dot, _, _} = prev, count} -> {{:dot, prev, acc}, count}
      {{:module_attribute, _} = prev, count} -> {{:dot, prev, acc}, count}
      {{:struct, acc}, count} -> {{:struct, acc ++ '.'}, count}
      {_, _} -> {:none, 0}
    end
  end

  defp operator([h | rest], count, acc, call_op?) when h in @operators do
    operator(rest, count + 1, [h | acc], call_op?)
  end

  defp operator(rest, count, acc, call_op?) when acc in @incomplete_operators do
    {rest, dot_count} = strip_spaces(rest, count)

    cond do
      call_op? ->
        {:none, 0}

      match?([?. | rest] when rest == [] or hd(rest) != ?., rest) ->
        dot(tl(rest), dot_count + 1, acc)

      acc == '~' ->
        {{:sigil, ''}, count}

      true ->
        {{:operator, acc}, count}
    end
  end

  # If we are opening a sigil, ignore the operator.
  defp operator([letter, ?~ | rest], _count, [op], _call_op?)
       when op in '<|/' and (letter in ?A..?Z or letter in ?a..?z) and
              (rest == [] or hd(rest) not in @tilde_op_prefix) do
    {:none, 0}
  end

  defp operator(rest, count, acc, _call_op?) do
    case elixir_tokenizer_tokenize(acc, 1, 1, []) do
      {:ok, _, [{:atom, _, _}]} ->
        {{:unquoted_atom, tl(acc)}, count}

      {:ok, _, [{_, _, op}]} ->
        {rest, dot_count} = strip_spaces(rest, count)

        cond do
          Code.Identifier.unary_op(op) == :error and Code.Identifier.binary_op(op) == :error ->
            :none

          match?([?. | rest] when rest == [] or hd(rest) != ?., rest) ->
            dot(tl(rest), dot_count + 1, acc)

          true ->
            {{:operator, acc}, count}
        end

      _ ->
        {:none, 0}
    end
  end

  @doc """
  Receives a string and returns the surround context.

  This function receives a string with an Elixir code fragment
  and a `position`. It returns a map containing the beginning
  and ending of the expression alongside its context, or `:none`
  if there is nothing with a known context.

  The difference between `cursor_context/2` and `surround_context/3`
  is that the former assumes the expression in the code fragment
  is incomplete. For example, `do` in `cursor_context/2` may be
  a keyword or a variable or a local call, while `surround_context/3`
  assumes the expression in the code fragment is complete, therefore
  `do` would always be a keyword.

  The `position` contains both the `line` and `column`, both starting
  with the index of 1. The column must precede the surrounding expression.
  For example, the expression `foo`, will return something for the columns
  1, 2, and 3, but not 4:

      foo
      ^ column 1

      foo
       ^ column 2

      foo
        ^ column 3

      foo
         ^ column 4

  The returned map contains the column the expression starts and the
  first column after the expression ends.

  Similar to `cursor_context/2`, this function also provides a best-effort
  detection and may not be accurate under all circumstances. See the
  "Return values" and "Limitations" section under `cursor_context/2` for
  more information.

  ## Examples

      iex> Code.Fragment.surround_context("foo", {1, 1})
      %{begin: {1, 1}, context: {:local_or_var, 'foo'}, end: {1, 4}}

  ## Differences to `cursor_context/2`

  Because `surround_context/3` deals with complete code, it has some
  difference to `cursor_context/2`:

    * `dot_call`/`dot_arity` and `operator_call`/`operator_arity`
      are collapsed into `dot` and `operator` contexts respectively
      as they are not meaningful distinction between them

    * On the other hand, this function still makes a distinction between
      `local_call`/`local_arity` and `local_or_var`, since the latter can
      be a local or variable

    * `@` when not followed by any identifier is returned as `{:operator, '@'}`
      (in contrast to `{:module_attribute, ''}` in `cursor_context/2`

    * This function never returns empty sigils `{:sigil, ''}` or empty structs
      `{:struct, ''}` as context
  """
  @doc since: "1.13.0"
  @spec surround_context(List.Chars.t(), position(), keyword()) ::
          %{begin: position, end: position, context: context} | :none
        when context:
               {:alias, charlist}
               | {:dot, inside_dot, charlist}
               | {:local_or_var, charlist}
               | {:local_arity, charlist}
               | {:local_call, charlist}
               | {:module_attribute, charlist}
               | {:operator, charlist}
               | {:unquoted_atom, charlist},
             inside_dot:
               {:alias, charlist}
               | {:dot, inside_dot, charlist}
               | {:module_attribute, charlist}
               | {:unquoted_atom, charlist}
               | {:var, charlist}
  def surround_context(fragment, position, options \\ [])

  def surround_context(binary, {line, column}, opts) when is_binary(binary) do
    binary
    |> String.split("\n")
    |> Enum.at(line - 1, '')
    |> String.to_charlist()
    |> position_surround_context(line, column, opts)
  end

  def surround_context(charlist, {line, column}, opts) when is_list(charlist) do
    charlist
    |> :string.split('\n', :all)
    |> Enum.at(line - 1, '')
    |> position_surround_context(line, column, opts)
  end

  def surround_context(other, position, opts) do
    surround_context(to_charlist(other), position, opts)
  end

  defp position_surround_context(charlist, line, column, opts)
       when is_integer(line) and line >= 1 and is_integer(column) and column >= 1 do
    {reversed_pre, post} = string_reverse_at(charlist, column - 1, [])
    {reversed_pre, post} = adjust_position(reversed_pre, post)

    case take_identifier(post, []) do
      {_, [], _} ->
        maybe_operator(reversed_pre, post, line, opts)

      {:identifier, reversed_post, rest} ->
        {rest, _} = strip_spaces(rest, 0)
        reversed = reversed_post ++ reversed_pre

        case codepoint_cursor_context(reversed, opts) do
          {{:struct, acc}, offset} ->
            build_surround({:struct, acc}, reversed, line, offset)

          {{:alias, acc}, offset} ->
            build_surround({:alias, acc}, reversed, line, offset)

          {{:dot, _, [_ | _]} = dot, offset} ->
            build_surround(dot, reversed, line, offset)

          {{:local_or_var, acc}, offset} when hd(rest) == ?( ->
            build_surround({:local_call, acc}, reversed, line, offset)

          {{:local_or_var, acc}, offset} when hd(rest) == ?/ ->
            build_surround({:local_arity, acc}, reversed, line, offset)

          {{:local_or_var, acc}, offset} when acc in @textual_operators ->
            build_surround({:operator, acc}, reversed, line, offset)

          {{:local_or_var, acc}, offset} when acc not in ~w(do end after else catch rescue)c ->
            build_surround({:local_or_var, acc}, reversed, line, offset)

          {{:module_attribute, ''}, offset} ->
            build_surround({:operator, '@'}, reversed, line, offset)

          {{:module_attribute, acc}, offset} ->
            build_surround({:module_attribute, acc}, reversed, line, offset)

          {{:sigil, acc}, offset} ->
            build_surround({:sigil, acc}, reversed, line, offset)

          {{:unquoted_atom, acc}, offset} ->
            build_surround({:unquoted_atom, acc}, reversed, line, offset)

          _ ->
            maybe_operator(reversed_pre, post, line, opts)
        end

      {:alias, reversed_post, _rest} ->
        reversed = reversed_post ++ reversed_pre

        case codepoint_cursor_context(reversed, opts) do
          {{:alias, acc}, offset} ->
            build_surround({:alias, acc}, reversed, line, offset)

          {{:struct, acc}, offset} ->
            build_surround({:struct, acc}, reversed, line, offset)

          _ ->
            :none
        end
    end
  end

  defp maybe_operator(reversed_pre, post, line, opts) do
    case take_operator(post, []) do
      {[], _rest} ->
        :none

      {reversed_post, rest} ->
        reversed = reversed_post ++ reversed_pre

        case codepoint_cursor_context(reversed, opts) do
          {{:operator, acc}, offset} when acc not in @incomplete_operators ->
            build_surround({:operator, acc}, reversed, line, offset)

          {{:sigil, ''}, offset} when hd(rest) in ?A..?Z or hd(rest) in ?a..?z ->
            build_surround({:sigil, [hd(rest)]}, [hd(rest) | reversed], line, offset + 1)

          {{:dot, _, [_ | _]} = dot, offset} ->
            build_surround(dot, reversed, line, offset)

          _ ->
            :none
        end
    end
  end

  defp build_surround(context, reversed, line, offset) do
    {post, reversed_pre} = enum_reverse_at(reversed, offset, [])
    pre = :lists.reverse(reversed_pre)
    pre_length = :string.length(pre) + 1

    %{
      context: context,
      begin: {line, pre_length},
      end: {line, pre_length + :string.length(post)}
    }
  end

  defp take_identifier([h | t], acc) when h in @trailing_identifier,
    do: {:identifier, [h | acc], t}

  defp take_identifier([h | t], acc) when h not in @non_identifier,
    do: take_identifier(t, [h | acc])

  defp take_identifier(rest, acc) do
    with {[?. | t], _} <- strip_spaces(rest, 0),
         {[h | _], _} when h in ?A..?Z <- strip_spaces(t, 0) do
      take_alias(rest, acc)
    else
      _ -> {:identifier, acc, rest}
    end
  end

  defp take_alias([h | t], acc) when h not in @non_identifier,
    do: take_alias(t, [h | acc])

  defp take_alias(rest, acc) do
    with {[?. | t], acc} <- move_spaces(rest, acc),
         {[h | t], acc} when h in ?A..?Z <- move_spaces(t, [?. | acc]) do
      take_alias(t, [h | acc])
    else
      _ -> {:alias, acc, rest}
    end
  end

  defp take_operator([h | t], acc) when h in @operators, do: take_operator(t, [h | acc])
  defp take_operator([h | t], acc) when h == ?., do: take_operator(t, [h | acc])
  defp take_operator(rest, acc), do: {acc, rest}

  # Unquoted atom handling
  defp adjust_position(reversed_pre, [?: | post])
       when hd(post) != ?: and (reversed_pre == [] or hd(reversed_pre) != ?:) do
    {[?: | reversed_pre], post}
  end

  defp adjust_position(reversed_pre, [?% | post]) do
    adjust_position([?% | reversed_pre], post)
  end

  # Dot/struct handling
  defp adjust_position(reversed_pre, post) do
    case move_spaces(post, reversed_pre) do
      # If we are between spaces and a dot, move past the dot
      {[?. | post], reversed_pre} when hd(post) != ?. and hd(reversed_pre) != ?. ->
        {post, reversed_pre} = move_spaces(post, [?. | reversed_pre])
        {reversed_pre, post}

      _ ->
        case strip_spaces(reversed_pre, 0) do
          # If there is a dot to our left, make sure to move to the first character
          {[?. | rest], _} when rest == [] or hd(rest) not in '.:' ->
            {post, reversed_pre} = move_spaces(post, reversed_pre)
            {reversed_pre, post}

          # If there is a % to our left, make sure to move to the first character
          {[?% | _], _} ->
            case move_spaces(post, reversed_pre) do
              {[h | _] = post, reversed_pre} when h in ?A..?Z ->
                {reversed_pre, post}

              _ ->
                {reversed_pre, post}
            end

          _ ->
            {reversed_pre, post}
        end
    end
  end

  defp move_spaces([h | t], acc) when h in @space, do: move_spaces(t, [h | acc])
  defp move_spaces(t, acc), do: {t, acc}

  defp string_reverse_at(charlist, 0, acc), do: {acc, charlist}

  defp string_reverse_at(charlist, n, acc) do
    case :unicode_util.gc(charlist) do
      [gc | cont] when is_integer(gc) -> string_reverse_at(cont, n - 1, [gc | acc])
      [gc | cont] when is_list(gc) -> string_reverse_at(cont, n - 1, :lists.reverse(gc, acc))
      [] -> {acc, []}
    end
  end

  defp enum_reverse_at([h | t], n, acc) when n > 0, do: enum_reverse_at(t, n - 1, [h | acc])
  defp enum_reverse_at(rest, _, acc), do: {acc, rest}

  # ---

  # See: https://github.com/elixir-lang/elixir/pull/11143/files#r676519050
  def elixir_tokenizer_tokenize(string, line, columns, opts) do
    with {:ok, tokens} <- :elixir_tokenizer.tokenize(string, line, columns, opts) do
      {:ok, [], tokens}
    end
  end
>>>>>>> 8889f112
end<|MERGE_RESOLUTION|>--- conflicted
+++ resolved
@@ -463,741 +463,4 @@
         ctx.matcher.(name, hint),
         do: {:module_attribute, name, {"text/markdown", info.doc}}
   end
-<<<<<<< HEAD
-=======
-
-  # ---
-  # Source of Code.Fragment
-
-  # TODO: no longer required on Elixir v1.13
-
-  # This module provides conveniences for analyzing fragments of
-  # textual code and extract available information whenever possible.
-
-  # Most of the functions in this module provide a best-effort
-  # and may not be accurate under all circumstances. Read each
-  # documentation for more information.
-
-  # This module should be considered experimental.
-
-  @type position :: {line :: pos_integer(), column :: pos_integer()}
-
-  @doc """
-  Receives a string and returns the cursor context.
-
-  This function receives a string with an Elixir code fragment,
-  representing a cursor position, and based on the string, it
-  provides contextual information about said position. The
-  return of this function can then be used to provide tips,
-  suggestions, and autocompletion functionality.
-
-  This function provides a best-effort detection and may not be
-  accurate under all circumstances. See the "Limitations"
-  section below.
-
-  Consider adding a catch-all clause when handling the return
-  type of this function as new cursor information may be added
-  in future releases.
-
-  ## Examples
-
-      iex> Code.Fragment.cursor_context("")
-      :expr
-
-      iex> Code.Fragment.cursor_context("hello_wor")
-      {:local_or_var, 'hello_wor'}
-
-  ## Return values
-
-    * `{:alias, charlist}` - the context is an alias, potentially
-      a nested one, such as `Hello.Wor` or `HelloWor`
-
-    * `{:dot, inside_dot, charlist}` - the context is a dot
-      where `inside_dot` is either a `{:var, charlist}`, `{:alias, charlist}`,
-      `{:module_attribute, charlist}`, `{:unquoted_atom, charlist}` or a `dot`
-      itself. If a var is given, this may either be a remote call or a map
-      field access. Examples are `Hello.wor`, `:hello.wor`, `hello.wor`,
-      `Hello.nested.wor`, `hello.nested.wor`, and `@hello.world`
-
-    * `{:dot_arity, inside_dot, charlist}` - the context is a dot arity
-      where `inside_dot` is either a `{:var, charlist}`, `{:alias, charlist}`,
-      `{:module_attribute, charlist}`, `{:unquoted_atom, charlist}` or a `dot`
-      itself. If a var is given, it must be a remote arity. Examples are
-      `Hello.world/`, `:hello.world/`, `hello.world/2`, and `@hello.world/2`
-
-    * `{:dot_call, inside_dot, charlist}` - the context is a dot
-      call. This means parentheses or space have been added after the expression.
-      where `inside_dot` is either a `{:var, charlist}`, `{:alias, charlist}`,
-      `{:module_attribute, charlist}`, `{:unquoted_atom, charlist}` or a `dot`
-      itself. If a var is given, it must be a remote call. Examples are
-      `Hello.world(`, `:hello.world(`, `Hello.world `, `hello.world(`, `hello.world `,
-      and `@hello.world(`
-
-    * `:expr` - may be any expression. Autocompletion may suggest an alias,
-      local or var
-
-    * `{:local_or_var, charlist}` - the context is a variable or a local
-      (import or local) call, such as `hello_wor`
-
-    * `{:local_arity, charlist}` - the context is a local (import or local)
-      arity, such as `hello_world/`
-
-    * `{:local_call, charlist}` - the context is a local (import or local)
-      call, such as `hello_world(` and `hello_world `
-
-    * `{:module_attribute, charlist}` - the context is a module attribute,
-      such as `@hello_wor`
-
-    * `{:operator, charlist}` - the context is an operator, such as `+` or
-      `==`. Note textual operators, such as `when` do not appear as operators
-      but rather as `:local_or_var`. `@` is never an `:operator` and always a
-      `:module_attribute`
-
-    * `{:operator_arity, charlist}` - the context is an operator arity, which
-      is an operator followed by /, such as `+/`, `not/` or `when/`
-
-    * `{:operator_call, charlist}` - the context is an operator call, which is
-      an operator followed by space, such as `left + `, `not ` or `x when `
-
-    * `:none` - no context possible
-
-    * `{:sigil, charlist}` - the context is a sigil. It may be either the beginning
-      of a sigil, such as `~` or `~s`, or an operator starting with `~`, such as
-      `~>` and `~>>`
-
-    * `{:struct, charlist}` - the context is a struct, such as `%`, `%UR` or `%URI`
-
-    * `{:unquoted_atom, charlist}` - the context is an unquoted atom. This
-      can be any atom or an atom representing a module
-
-  ## Limitations
-
-  The current algorithm only considers the last line of the input. This means
-  it will also show suggestions inside strings, heredocs, etc, which is
-  intentional as it helps with doctests, references, and more. Other functions
-  may be added in the future that consider the tree-structure of the code.
-  """
-  @doc since: "1.13.0"
-  @spec cursor_context(List.Chars.t(), keyword()) ::
-          {:alias, charlist}
-          | {:dot, inside_dot, charlist}
-          | {:dot_arity, inside_dot, charlist}
-          | {:dot_call, inside_dot, charlist}
-          | :expr
-          | {:local_or_var, charlist}
-          | {:local_arity, charlist}
-          | {:local_call, charlist}
-          | {:module_attribute, charlist}
-          | {:operator, charlist}
-          | {:operator_arity, charlist}
-          | {:operator_call, charlist}
-          | :none
-          | {:sigil, charlist}
-          | {:struct, charlist}
-          | {:unquoted_atom, charlist}
-        when inside_dot:
-               {:alias, charlist}
-               | {:dot, inside_dot, charlist}
-               | {:module_attribute, charlist}
-               | {:unquoted_atom, charlist}
-               | {:var, charlist}
-  def cursor_context(fragment, opts \\ [])
-
-  def cursor_context(binary, opts) when is_binary(binary) and is_list(opts) do
-    binary =
-      case :binary.matches(binary, "\n") do
-        [] ->
-          binary
-
-        matches ->
-          {position, _} = List.last(matches)
-          binary_part(binary, position + 1, byte_size(binary) - position - 1)
-      end
-
-    binary
-    |> String.to_charlist()
-    |> :lists.reverse()
-    |> codepoint_cursor_context(opts)
-    |> elem(0)
-  end
-
-  def cursor_context(charlist, opts) when is_list(charlist) and is_list(opts) do
-    charlist =
-      case charlist |> Enum.chunk_by(&(&1 == ?\n)) |> List.last([]) do
-        [?\n | _] -> []
-        rest -> rest
-      end
-
-    charlist
-    |> :lists.reverse()
-    |> codepoint_cursor_context(opts)
-    |> elem(0)
-  end
-
-  def cursor_context(other, opts) when is_list(opts) do
-    cursor_context(to_charlist(other), opts)
-  end
-
-  @operators '\\<>+-*/:=|&~^%!'
-  @starter_punctuation ',([{;'
-  @non_starter_punctuation ')]}"\'.$'
-  @space '\t\s'
-  @trailing_identifier '?!'
-  @tilde_op_prefix '<=~'
-
-  @non_identifier @trailing_identifier ++
-                    @operators ++ @starter_punctuation ++ @non_starter_punctuation ++ @space
-
-  @textual_operators ~w(when not and or in)c
-  @incomplete_operators ~w(^^ ~~ ~)c
-
-  defp codepoint_cursor_context(reverse, _opts) do
-    {stripped, spaces} = strip_spaces(reverse, 0)
-
-    case stripped do
-      # It is empty
-      [] -> {:expr, 0}
-      # Structs
-      [?%, ?:, ?: | _] -> {{:struct, ''}, 1}
-      [?%, ?: | _] -> {{:unquoted_atom, '%'}, 2}
-      [?% | _] -> {{:struct, ''}, 1}
-      # Token/AST only operators
-      [?>, ?= | rest] when rest == [] or hd(rest) != ?: -> {:expr, 0}
-      [?>, ?- | rest] when rest == [] or hd(rest) != ?: -> {:expr, 0}
-      # Two-digit containers
-      [?<, ?< | rest] when rest == [] or hd(rest) != ?< -> {:expr, 0}
-      # Ambiguity around :
-      [?: | rest] when rest == [] or hd(rest) != ?: -> unquoted_atom_or_expr(spaces)
-      # Dots
-      [?.] -> {:none, 0}
-      [?. | rest] when hd(rest) not in '.:' -> dot(rest, spaces + 1, '')
-      # It is a local or remote call with parens
-      [?( | rest] -> call_to_cursor_context(strip_spaces(rest, spaces + 1))
-      # A local arity definition
-      [?/ | rest] -> arity_to_cursor_context(strip_spaces(rest, spaces + 1))
-      # Starting a new expression
-      [h | _] when h in @starter_punctuation -> {:expr, 0}
-      # It is a local or remote call without parens
-      rest when spaces > 0 -> call_to_cursor_context({rest, spaces})
-      # It is an identifier
-      _ -> identifier_to_cursor_context(reverse, 0, false)
-    end
-  end
-
-  defp strip_spaces([h | rest], count) when h in @space, do: strip_spaces(rest, count + 1)
-  defp strip_spaces(rest, count), do: {rest, count}
-
-  defp unquoted_atom_or_expr(0), do: {{:unquoted_atom, ''}, 1}
-  defp unquoted_atom_or_expr(_), do: {:expr, 0}
-
-  defp arity_to_cursor_context({reverse, spaces}) do
-    case identifier_to_cursor_context(reverse, spaces, true) do
-      {{:local_or_var, acc}, count} -> {{:local_arity, acc}, count}
-      {{:dot, base, acc}, count} -> {{:dot_arity, base, acc}, count}
-      {{:operator, acc}, count} -> {{:operator_arity, acc}, count}
-      {_, _} -> {:none, 0}
-    end
-  end
-
-  defp call_to_cursor_context({reverse, spaces}) do
-    case identifier_to_cursor_context(reverse, spaces, true) do
-      {{:local_or_var, acc}, count} -> {{:local_call, acc}, count}
-      {{:dot, base, acc}, count} -> {{:dot_call, base, acc}, count}
-      {{:operator, acc}, count} -> {{:operator_call, acc}, count}
-      {_, _} -> {:none, 0}
-    end
-  end
-
-  defp identifier_to_cursor_context([?., ?., ?: | _], n, _), do: {{:unquoted_atom, '..'}, n + 3}
-  defp identifier_to_cursor_context([?., ?., ?. | _], n, _), do: {{:local_or_var, '...'}, n + 3}
-  defp identifier_to_cursor_context([?., ?: | _], n, _), do: {{:unquoted_atom, '.'}, n + 2}
-  defp identifier_to_cursor_context([?., ?. | _], n, _), do: {{:operator, '..'}, n + 2}
-
-  defp identifier_to_cursor_context(reverse, count, call_op?) do
-    case identifier(reverse, count) do
-      :none ->
-        {:none, 0}
-
-      :operator ->
-        operator(reverse, count, [], call_op?)
-
-      {:module_attribute, acc, count} ->
-        {{:module_attribute, acc}, count}
-
-      {:sigil, acc, count} ->
-        {{:sigil, acc}, count}
-
-      {:unquoted_atom, acc, count} ->
-        {{:unquoted_atom, acc}, count}
-
-      {:alias, rest, acc, count} ->
-        case strip_spaces(rest, count) do
-          {'.' ++ rest, count} when rest == [] or hd(rest) != ?. ->
-            nested_alias(rest, count + 1, acc)
-
-          {'%' ++ _, count} ->
-            {{:struct, acc}, count + 1}
-
-          _ ->
-            {{:alias, acc}, count}
-        end
-
-      {:identifier, _, acc, count} when call_op? and acc in @textual_operators ->
-        {{:operator, acc}, count}
-
-      {:identifier, rest, acc, count} ->
-        case strip_spaces(rest, count) do
-          {'.' ++ rest, count} when rest == [] or hd(rest) != ?. ->
-            dot(rest, count + 1, acc)
-
-          _ ->
-            {{:local_or_var, acc}, count}
-        end
-    end
-  end
-
-  defp identifier([?? | rest], count), do: check_identifier(rest, count + 1, [??])
-  defp identifier([?! | rest], count), do: check_identifier(rest, count + 1, [?!])
-  defp identifier(rest, count), do: check_identifier(rest, count, [])
-
-  defp check_identifier([h | t], count, acc) when h not in @non_identifier,
-    do: rest_identifier(t, count + 1, [h | acc])
-
-  defp check_identifier(_, _, _), do: :operator
-
-  defp rest_identifier([h | rest], count, acc) when h not in @non_identifier do
-    rest_identifier(rest, count + 1, [h | acc])
-  end
-
-  defp rest_identifier(rest, count, [?@ | acc]) do
-    case tokenize_identifier(rest, count, acc) do
-      {:identifier, _rest, acc, count} -> {:module_attribute, acc, count}
-      :none when acc == [] -> {:module_attribute, '', count}
-      _ -> :none
-    end
-  end
-
-  defp rest_identifier([?~ | rest], count, [letter])
-       when (letter in ?A..?Z or letter in ?a..?z) and
-              (rest == [] or hd(rest) not in @tilde_op_prefix) do
-    {:sigil, [letter], count + 1}
-  end
-
-  defp rest_identifier([?: | rest], count, acc) when rest == [] or hd(rest) != ?: do
-    case String.Tokenizer.tokenize(acc) do
-      {_, _, [], _, _, _} -> {:unquoted_atom, acc, count + 1}
-      _ -> :none
-    end
-  end
-
-  defp rest_identifier([?? | _], _count, _acc) do
-    :none
-  end
-
-  defp rest_identifier(rest, count, acc) do
-    tokenize_identifier(rest, count, acc)
-  end
-
-  defp tokenize_identifier(rest, count, acc) do
-    case String.Tokenizer.tokenize(acc) do
-      # Not actually an atom cause rest is not a :
-      {:atom, _, _, _, _, _} ->
-        :none
-
-      # Aliases must be ascii only
-      {:alias, _, _, _, false, _} ->
-        :none
-
-      {kind, _, [], _, _, extra} ->
-        if ?@ in extra do
-          :none
-        else
-          {kind, rest, acc, count}
-        end
-
-      _ ->
-        :none
-    end
-  end
-
-  defp nested_alias(rest, count, acc) do
-    {rest, count} = strip_spaces(rest, count)
-
-    case identifier_to_cursor_context(rest, count, true) do
-      {{:struct, prev}, count} -> {{:struct, prev ++ '.' ++ acc}, count}
-      {{:alias, prev}, count} -> {{:alias, prev ++ '.' ++ acc}, count}
-      _ -> {:none, 0}
-    end
-  end
-
-  defp dot(rest, count, acc) do
-    {rest, count} = strip_spaces(rest, count)
-
-    case identifier_to_cursor_context(rest, count, true) do
-      {{:local_or_var, var}, count} -> {{:dot, {:var, var}, acc}, count}
-      {{:unquoted_atom, _} = prev, count} -> {{:dot, prev, acc}, count}
-      {{:alias, _} = prev, count} -> {{:dot, prev, acc}, count}
-      {{:dot, _, _} = prev, count} -> {{:dot, prev, acc}, count}
-      {{:module_attribute, _} = prev, count} -> {{:dot, prev, acc}, count}
-      {{:struct, acc}, count} -> {{:struct, acc ++ '.'}, count}
-      {_, _} -> {:none, 0}
-    end
-  end
-
-  defp operator([h | rest], count, acc, call_op?) when h in @operators do
-    operator(rest, count + 1, [h | acc], call_op?)
-  end
-
-  defp operator(rest, count, acc, call_op?) when acc in @incomplete_operators do
-    {rest, dot_count} = strip_spaces(rest, count)
-
-    cond do
-      call_op? ->
-        {:none, 0}
-
-      match?([?. | rest] when rest == [] or hd(rest) != ?., rest) ->
-        dot(tl(rest), dot_count + 1, acc)
-
-      acc == '~' ->
-        {{:sigil, ''}, count}
-
-      true ->
-        {{:operator, acc}, count}
-    end
-  end
-
-  # If we are opening a sigil, ignore the operator.
-  defp operator([letter, ?~ | rest], _count, [op], _call_op?)
-       when op in '<|/' and (letter in ?A..?Z or letter in ?a..?z) and
-              (rest == [] or hd(rest) not in @tilde_op_prefix) do
-    {:none, 0}
-  end
-
-  defp operator(rest, count, acc, _call_op?) do
-    case elixir_tokenizer_tokenize(acc, 1, 1, []) do
-      {:ok, _, [{:atom, _, _}]} ->
-        {{:unquoted_atom, tl(acc)}, count}
-
-      {:ok, _, [{_, _, op}]} ->
-        {rest, dot_count} = strip_spaces(rest, count)
-
-        cond do
-          Code.Identifier.unary_op(op) == :error and Code.Identifier.binary_op(op) == :error ->
-            :none
-
-          match?([?. | rest] when rest == [] or hd(rest) != ?., rest) ->
-            dot(tl(rest), dot_count + 1, acc)
-
-          true ->
-            {{:operator, acc}, count}
-        end
-
-      _ ->
-        {:none, 0}
-    end
-  end
-
-  @doc """
-  Receives a string and returns the surround context.
-
-  This function receives a string with an Elixir code fragment
-  and a `position`. It returns a map containing the beginning
-  and ending of the expression alongside its context, or `:none`
-  if there is nothing with a known context.
-
-  The difference between `cursor_context/2` and `surround_context/3`
-  is that the former assumes the expression in the code fragment
-  is incomplete. For example, `do` in `cursor_context/2` may be
-  a keyword or a variable or a local call, while `surround_context/3`
-  assumes the expression in the code fragment is complete, therefore
-  `do` would always be a keyword.
-
-  The `position` contains both the `line` and `column`, both starting
-  with the index of 1. The column must precede the surrounding expression.
-  For example, the expression `foo`, will return something for the columns
-  1, 2, and 3, but not 4:
-
-      foo
-      ^ column 1
-
-      foo
-       ^ column 2
-
-      foo
-        ^ column 3
-
-      foo
-         ^ column 4
-
-  The returned map contains the column the expression starts and the
-  first column after the expression ends.
-
-  Similar to `cursor_context/2`, this function also provides a best-effort
-  detection and may not be accurate under all circumstances. See the
-  "Return values" and "Limitations" section under `cursor_context/2` for
-  more information.
-
-  ## Examples
-
-      iex> Code.Fragment.surround_context("foo", {1, 1})
-      %{begin: {1, 1}, context: {:local_or_var, 'foo'}, end: {1, 4}}
-
-  ## Differences to `cursor_context/2`
-
-  Because `surround_context/3` deals with complete code, it has some
-  difference to `cursor_context/2`:
-
-    * `dot_call`/`dot_arity` and `operator_call`/`operator_arity`
-      are collapsed into `dot` and `operator` contexts respectively
-      as they are not meaningful distinction between them
-
-    * On the other hand, this function still makes a distinction between
-      `local_call`/`local_arity` and `local_or_var`, since the latter can
-      be a local or variable
-
-    * `@` when not followed by any identifier is returned as `{:operator, '@'}`
-      (in contrast to `{:module_attribute, ''}` in `cursor_context/2`
-
-    * This function never returns empty sigils `{:sigil, ''}` or empty structs
-      `{:struct, ''}` as context
-  """
-  @doc since: "1.13.0"
-  @spec surround_context(List.Chars.t(), position(), keyword()) ::
-          %{begin: position, end: position, context: context} | :none
-        when context:
-               {:alias, charlist}
-               | {:dot, inside_dot, charlist}
-               | {:local_or_var, charlist}
-               | {:local_arity, charlist}
-               | {:local_call, charlist}
-               | {:module_attribute, charlist}
-               | {:operator, charlist}
-               | {:unquoted_atom, charlist},
-             inside_dot:
-               {:alias, charlist}
-               | {:dot, inside_dot, charlist}
-               | {:module_attribute, charlist}
-               | {:unquoted_atom, charlist}
-               | {:var, charlist}
-  def surround_context(fragment, position, options \\ [])
-
-  def surround_context(binary, {line, column}, opts) when is_binary(binary) do
-    binary
-    |> String.split("\n")
-    |> Enum.at(line - 1, '')
-    |> String.to_charlist()
-    |> position_surround_context(line, column, opts)
-  end
-
-  def surround_context(charlist, {line, column}, opts) when is_list(charlist) do
-    charlist
-    |> :string.split('\n', :all)
-    |> Enum.at(line - 1, '')
-    |> position_surround_context(line, column, opts)
-  end
-
-  def surround_context(other, position, opts) do
-    surround_context(to_charlist(other), position, opts)
-  end
-
-  defp position_surround_context(charlist, line, column, opts)
-       when is_integer(line) and line >= 1 and is_integer(column) and column >= 1 do
-    {reversed_pre, post} = string_reverse_at(charlist, column - 1, [])
-    {reversed_pre, post} = adjust_position(reversed_pre, post)
-
-    case take_identifier(post, []) do
-      {_, [], _} ->
-        maybe_operator(reversed_pre, post, line, opts)
-
-      {:identifier, reversed_post, rest} ->
-        {rest, _} = strip_spaces(rest, 0)
-        reversed = reversed_post ++ reversed_pre
-
-        case codepoint_cursor_context(reversed, opts) do
-          {{:struct, acc}, offset} ->
-            build_surround({:struct, acc}, reversed, line, offset)
-
-          {{:alias, acc}, offset} ->
-            build_surround({:alias, acc}, reversed, line, offset)
-
-          {{:dot, _, [_ | _]} = dot, offset} ->
-            build_surround(dot, reversed, line, offset)
-
-          {{:local_or_var, acc}, offset} when hd(rest) == ?( ->
-            build_surround({:local_call, acc}, reversed, line, offset)
-
-          {{:local_or_var, acc}, offset} when hd(rest) == ?/ ->
-            build_surround({:local_arity, acc}, reversed, line, offset)
-
-          {{:local_or_var, acc}, offset} when acc in @textual_operators ->
-            build_surround({:operator, acc}, reversed, line, offset)
-
-          {{:local_or_var, acc}, offset} when acc not in ~w(do end after else catch rescue)c ->
-            build_surround({:local_or_var, acc}, reversed, line, offset)
-
-          {{:module_attribute, ''}, offset} ->
-            build_surround({:operator, '@'}, reversed, line, offset)
-
-          {{:module_attribute, acc}, offset} ->
-            build_surround({:module_attribute, acc}, reversed, line, offset)
-
-          {{:sigil, acc}, offset} ->
-            build_surround({:sigil, acc}, reversed, line, offset)
-
-          {{:unquoted_atom, acc}, offset} ->
-            build_surround({:unquoted_atom, acc}, reversed, line, offset)
-
-          _ ->
-            maybe_operator(reversed_pre, post, line, opts)
-        end
-
-      {:alias, reversed_post, _rest} ->
-        reversed = reversed_post ++ reversed_pre
-
-        case codepoint_cursor_context(reversed, opts) do
-          {{:alias, acc}, offset} ->
-            build_surround({:alias, acc}, reversed, line, offset)
-
-          {{:struct, acc}, offset} ->
-            build_surround({:struct, acc}, reversed, line, offset)
-
-          _ ->
-            :none
-        end
-    end
-  end
-
-  defp maybe_operator(reversed_pre, post, line, opts) do
-    case take_operator(post, []) do
-      {[], _rest} ->
-        :none
-
-      {reversed_post, rest} ->
-        reversed = reversed_post ++ reversed_pre
-
-        case codepoint_cursor_context(reversed, opts) do
-          {{:operator, acc}, offset} when acc not in @incomplete_operators ->
-            build_surround({:operator, acc}, reversed, line, offset)
-
-          {{:sigil, ''}, offset} when hd(rest) in ?A..?Z or hd(rest) in ?a..?z ->
-            build_surround({:sigil, [hd(rest)]}, [hd(rest) | reversed], line, offset + 1)
-
-          {{:dot, _, [_ | _]} = dot, offset} ->
-            build_surround(dot, reversed, line, offset)
-
-          _ ->
-            :none
-        end
-    end
-  end
-
-  defp build_surround(context, reversed, line, offset) do
-    {post, reversed_pre} = enum_reverse_at(reversed, offset, [])
-    pre = :lists.reverse(reversed_pre)
-    pre_length = :string.length(pre) + 1
-
-    %{
-      context: context,
-      begin: {line, pre_length},
-      end: {line, pre_length + :string.length(post)}
-    }
-  end
-
-  defp take_identifier([h | t], acc) when h in @trailing_identifier,
-    do: {:identifier, [h | acc], t}
-
-  defp take_identifier([h | t], acc) when h not in @non_identifier,
-    do: take_identifier(t, [h | acc])
-
-  defp take_identifier(rest, acc) do
-    with {[?. | t], _} <- strip_spaces(rest, 0),
-         {[h | _], _} when h in ?A..?Z <- strip_spaces(t, 0) do
-      take_alias(rest, acc)
-    else
-      _ -> {:identifier, acc, rest}
-    end
-  end
-
-  defp take_alias([h | t], acc) when h not in @non_identifier,
-    do: take_alias(t, [h | acc])
-
-  defp take_alias(rest, acc) do
-    with {[?. | t], acc} <- move_spaces(rest, acc),
-         {[h | t], acc} when h in ?A..?Z <- move_spaces(t, [?. | acc]) do
-      take_alias(t, [h | acc])
-    else
-      _ -> {:alias, acc, rest}
-    end
-  end
-
-  defp take_operator([h | t], acc) when h in @operators, do: take_operator(t, [h | acc])
-  defp take_operator([h | t], acc) when h == ?., do: take_operator(t, [h | acc])
-  defp take_operator(rest, acc), do: {acc, rest}
-
-  # Unquoted atom handling
-  defp adjust_position(reversed_pre, [?: | post])
-       when hd(post) != ?: and (reversed_pre == [] or hd(reversed_pre) != ?:) do
-    {[?: | reversed_pre], post}
-  end
-
-  defp adjust_position(reversed_pre, [?% | post]) do
-    adjust_position([?% | reversed_pre], post)
-  end
-
-  # Dot/struct handling
-  defp adjust_position(reversed_pre, post) do
-    case move_spaces(post, reversed_pre) do
-      # If we are between spaces and a dot, move past the dot
-      {[?. | post], reversed_pre} when hd(post) != ?. and hd(reversed_pre) != ?. ->
-        {post, reversed_pre} = move_spaces(post, [?. | reversed_pre])
-        {reversed_pre, post}
-
-      _ ->
-        case strip_spaces(reversed_pre, 0) do
-          # If there is a dot to our left, make sure to move to the first character
-          {[?. | rest], _} when rest == [] or hd(rest) not in '.:' ->
-            {post, reversed_pre} = move_spaces(post, reversed_pre)
-            {reversed_pre, post}
-
-          # If there is a % to our left, make sure to move to the first character
-          {[?% | _], _} ->
-            case move_spaces(post, reversed_pre) do
-              {[h | _] = post, reversed_pre} when h in ?A..?Z ->
-                {reversed_pre, post}
-
-              _ ->
-                {reversed_pre, post}
-            end
-
-          _ ->
-            {reversed_pre, post}
-        end
-    end
-  end
-
-  defp move_spaces([h | t], acc) when h in @space, do: move_spaces(t, [h | acc])
-  defp move_spaces(t, acc), do: {t, acc}
-
-  defp string_reverse_at(charlist, 0, acc), do: {acc, charlist}
-
-  defp string_reverse_at(charlist, n, acc) do
-    case :unicode_util.gc(charlist) do
-      [gc | cont] when is_integer(gc) -> string_reverse_at(cont, n - 1, [gc | acc])
-      [gc | cont] when is_list(gc) -> string_reverse_at(cont, n - 1, :lists.reverse(gc, acc))
-      [] -> {acc, []}
-    end
-  end
-
-  defp enum_reverse_at([h | t], n, acc) when n > 0, do: enum_reverse_at(t, n - 1, [h | acc])
-  defp enum_reverse_at(rest, _, acc), do: {acc, rest}
-
-  # ---
-
-  # See: https://github.com/elixir-lang/elixir/pull/11143/files#r676519050
-  def elixir_tokenizer_tokenize(string, line, columns, opts) do
-    with {:ok, tokens} <- :elixir_tokenizer.tokenize(string, line, columns, opts) do
-      {:ok, [], tokens}
-    end
-  end
->>>>>>> 8889f112
 end