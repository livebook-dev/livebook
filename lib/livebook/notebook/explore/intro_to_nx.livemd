# Introduction to Nx

## Elixir Nx

Elixir's primary numerical datatypes and structures are not optimized
for numerical programming. Nx is a library built to bridge that gap.

[Elixir Nx](https://github.com/elixir-nx/nx) is a numerical computing library
to smoothly integrate to typed, multidimensional data implemented on other
platforms (called tensors). This support extends to the compilers and
libraries that support those tensors. Nx has three primary capabilities:

* In Nx, tensors backed by other platforms hold typed data in multiple,
  named dimensions.
* Numerical definitions, known as `defn`, support custom code with
  tensor-aware operators and functions.
* [Automatic differentiation](https://arxiv.org/abs/1502.05767), also known as
  autograd or autodiff, supports common computational scenarios
  such as machine learning, simulations, curve fitting, and probabilistic models.

Here's more about each of those capabilities. Nx [tensors]() can hold
unsigned integers (u8, u16, u32, u64),
signed integers (s8, s16, s32, s64),
floats (f32, f64) and brain floats (bf16).
Tensors support backends implemented outside of Elixir, including Google's
<<<<<<< HEAD
Accelerated Linear Algebra (XLA) and LibTorch.
=======
Excelerated Linear Algebra (XLA) and LibTorch.
>>>>>>> 4aa30240

Numerical definitions have compiler support to allow just-in-time compilation
that support specialized processors to speed up numeric computation including
TPUs and GPUs.

To know Nx, we'll get to know tensors first. This rapid overview will touch
on the major libraries. Then, future notebooks will take a deep dive into working
<<<<<<< HEAD
with tensors in detail, autograd, and backends. Then, we'll dive into specific
=======
with tensors in detail, autograd, and backends. Then, you can dive into specific
>>>>>>> 4aa30240
problem spaces like Axon, the machine learning library.

## Nx and tensors

Systems of equations are a central theme in numerical computing.
These equations are often expressed and solved with multidimensional
arrays. For example, this is a two dimensional array:

<!-- livebook:{"break_markdown":true} -->

$$
\begin{bmatrix}
  1 & 2 \\
  3 & 4
\end{bmatrix}
$$

<!-- livebook:{"break_markdown":true} -->

<<<<<<< HEAD
In Elixir, we express a similar data structure using
=======
In Elixir, you would express a similar data structure using
>>>>>>> 4aa30240
a list of lists, like this:

```elixir
[
  [1, 2],
  [3, 4]
]
```

This data structure works fine within many functional programming
algorithms, but breaks down with deep nesting and random access.

On top of that, Elixir numeric types lack optimization for many numerical
applications. They work fine when programs
need hundreds or even thousands of calculations. They tend to break
down with traditional STEM applications when a typical problem
needs millions of calculations.

<<<<<<< HEAD
In Nx, we express multi-dimensional data using typed tensors. Simply put,
=======
In Nx, you'll express multi-dimensional data using typed tensors. Simply put,
>>>>>>> 4aa30240
a tensor is a multi-dimensional array with a predetermined shape and
type. To interact with them, Nx relies on tensor-aware operators rather
than `Enum.map/2` and `Enum.reduce/3`.

<<<<<<< HEAD
In this section, we'll look at some of the various tools for
=======
In this section, you'll look at some of the various tools for
>>>>>>> 4aa30240
creating and interacting with tensors.

<!-- livebook:{"break_markdown":true} -->

<<<<<<< HEAD
To get started, we'll first need to include the Nx dependency.
In Livebook, we can simply use Mix install. At the time of this writing,
there's no Hex package for Nx, so we'll use a git
=======
To get started, you'll first need to include the Nx dependency.
In Livebook, we can simply use Mix install. At the time of this writing,
there's no Hex package for Nx, which means you need to use a git
>>>>>>> 4aa30240
dependency, like this:

```elixir
Mix.install([
  {:exla, "~> 0.1.0-dev", github: "elixir-nx/nx", sparse: "exla"},
  {:nx, "~> 0.1.0-dev", github: "elixir-nx/nx", sparse: "nx", override: true}
])
```

<<<<<<< HEAD
=======
And import `Nx`:

```elixir
import Nx
```

>>>>>>> 4aa30240
The IEx helpers will assist our exploration of the core tensor concepts.

```elixir
import IEx.Helpers
```

Now, everything is set up, so we're ready to create some tensors.

<!-- livebook:{"break_markdown":true} -->

### Creating tensors

<!-- livebook:{"break_markdown":true} -->

Start out by getting a feel for Nx through its documentation.
Do so through the IEx helpers, like this:

```elixir
h(Nx)
```

Immediately, you can see that tensors are at the center of the
API. The main API for creating tensors is `Nx.tensor/2`:

```elixir
h(Nx.tensor())
```

We use it to create tensors from raw Elixir lists of numbers, like this:

```elixir
tensor =
  1..4
  |> Enum.chunk_every(2)
  |> Nx.tensor(names: [:y, :x])
```

We have a new tensor. Create your own tensor using a binary
and `Nx.from_binary/2`:

```elixir
# ...your code here...
```

<<<<<<< HEAD
In the result, we can see all of the four major components of a tensor:
=======
If you study the result carefully, you can see
all of the four major components of a tensor:
>>>>>>> 4aa30240

<!-- livebook:{"break_markdown":true} -->

* The data, presented as the list of lists `[[1, 2], [3, 4]]`.
* The type of the tensor, a signed integer 64 bits long, with the type `s64`.
* The shape of the tensor, going left to right, with the outside dimensions listed first.
* The names of each dimension.

<!-- livebook:{"break_markdown":true} -->

We can get any cell of the tensor:

```elixir
tensor[0][1]
```

Now, try getting the first row of the tensor:

```elixir
# ...your code here...
```

We can also get a whole dimension:

```elixir
tensor[x: 1]
```

or a range:

```elixir
tensor[y: 0..1]
```

Now,

* create your own `{3, 3}` tensor with named dimensions
* return a `{2, 2}` tensor containing the first two columns
  of the first two rows

<!-- livebook:{"break_markdown":true} -->

<<<<<<< HEAD
We can get information about this most recent term with
=======
You can get information about this most recent term with
>>>>>>> 4aa30240
the IEx helper `i`, like this:

```elixir
i(tensor)
```

The tensor is a struct that supports the usual `Info` and `Inspect`
<<<<<<< HEAD
protocols. The struct has keys, but we typically treat the `Tensor`
as an _opaque data type_ (meaning we typically access the contents and
=======
protocols. The struct has keys, but you should treat the `Tensor`
as an _opaque data type_ (meaning you should access the contents and
>>>>>>> 4aa30240
shape of a tensor using the tensor's API instead of the struct).

Primarily, a tensor is a struct, and the
functions to access it go through a specific backend. We'll get to
the backend details in a moment. For now, use the IEx `h` helper
<<<<<<< HEAD
to get more documentation about tensors. We could also open an Elixir
cell, type Nx.tensor, and hover the cursor over the word `tensor`
=======
to get more documentation about tensors. You can also open an Elixir
cell, type Nx.tensor, and hover your cursor over the word `tensor`
>>>>>>> 4aa30240
to see the help about that function.

<!-- livebook:{"break_markdown":true} -->

We can get the shape of the tensor with `Nx.shape/1`:

```elixir
Nx.shape(tensor)
```

<<<<<<< HEAD
We can also create a new tensor with a new shape using  `Nx.reshape/2`:
=======
You can also create a new tensor with a new shape using  `Nx.reshape/2`:
>>>>>>> 4aa30240

```elixir
Nx.reshape(tensor, {1, 4}, names: [:batches, :values])
```

This operation reuses all of the tensor data and simply
changes the metadata, so it has no notable cost.

The new tensor has the same type, but a new shape.

<!-- livebook:{"break_markdown":true} -->

Now, reshape the tensor to contain three dimensions with
one batch, one row, and four columns.

```elixir
# ...your code here...
```

<<<<<<< HEAD
We can create a tensor with named dimensions, a type, a shape,
and our target data. A dimension is called an _axis_, and axes
can have names. We can specify the tensor type and dimension names
=======
You can create a tensor with named dimensions, a type, a shape,
and your target data. A dimension is called an _axis_, and axes
can have names. You can specify the tensor type and dimension names
>>>>>>> 4aa30240
with options, like this:

```elixir
Nx.tensor([[1, 2, 3]], names: [:rows, :cols], type: {:u, 8})
```

We created a tensor of the shape `{1, 3}`, with the type `u8`,
the values `[1, 2, 3]`, and two axes named `rows` and `cols`.

<!-- livebook:{"break_markdown":true} -->

Now we know how to create tensors, so it's time to do something with them.

## Tensor aware functions

<<<<<<< HEAD
In the last section, we created a `s64[2][2]` tensor. In this section,
we'll use Nx functions to work with it. Here's the value of `tensor`:
=======
In the last section, you created a `s64[2][2]` tensor. In this section,
you'll use Nx functions to work with it. Here's the value of `tensor`:
>>>>>>> 4aa30240

```elixir
tensor
```

<<<<<<< HEAD
We can use `IEx.exports/1` or code completion to find
=======
You can use `IEx.exports/1` or code completion to find
>>>>>>> 4aa30240
some functions in the `Nx` module that operate on tensors:

```elixir
exports(Nx)
```

You might recognize that many of those functions have names that
suggest that they would work on primitive values, called scalars.
Indeed, a tensor can be a scalar:

```elixir
pi = Nx.tensor(3.1415, type: {:f, 32})
```

Take the cosine:

```elixir
Nx.cos(pi)
```

<<<<<<< HEAD
That function took the cosine of `pi`.  We can also call them 
on a whole tensor, like this:
=======
That function took the cosine of `pi`. You're not limited to calling
those functions on scalars, though. You can call them on a whole tensor,
like this:
>>>>>>> 4aa30240

```elixir
Nx.cos(tensor)
```

<<<<<<< HEAD
We can also call a function that aggregates the contents
of a tensor. For example, to get a sum of the numbers
in `tensor`, we can do this:
=======
Or, you can call a function that aggregates the contents
of a tensor. For example, to get a sum of the numbers
in `tensor`, you'd do this:
>>>>>>> 4aa30240

```elixir
Nx.sum(tensor)
```

That's `1 + 2 + 3 + 4`, and Nx went to multiple dimensions to get that sum.
<<<<<<< HEAD
To get the sum of values along the `x` axis instead, we'd do this:
=======
What if you wanted to get the sum of values along the `x` axis?
You'd do this:
>>>>>>> 4aa30240

```elixir
Nx.sum(tensor, axes: [:x])
```

Nx sums the values across the `x` dimension: `1 + 2` in the first row
and `3 + 4` in the second row.

<!-- livebook:{"break_markdown":true} -->

Now,

* create a `{2, 2, 2}` tensor
* with the values `1..8`
* with dimension names `[:z, :y, :x]`
* calculate the sums along the `y` axis

```elixir
# ...your code here...
```

<<<<<<< HEAD
Sometimes, we need to combine two tensors together with an
operator. Let's say we wanted to add two tensors together.
Mathematically, the expression looks like this:
=======
Sometimes, you'll want to combine two tensors together with an
operator. Let's say you wanted to add two tensors together.
Mathematically, you'd express that idea like this:
>>>>>>> 4aa30240

<!-- livebook:{"break_markdown":true} -->

$$
\begin{bmatrix}
  5 & 6 \\
  7 & 8
\end{bmatrix}

-
\begin{bmatrix}
  1 & 2 \\
  3 & 4
\end{bmatrix}

\begin{bmatrix}
  4 & 4 \\
  4 & 4
\end{bmatrix}
$$

<!-- livebook:{"break_markdown":true} -->

To solve this problem, add each integer on the left with the
corresponding integer on the right. In Nx, this operation
is called tensor-aware addition. Let's use the `+` function
to solve the problem:

```elixir
tensor2 = Nx.tensor([[5, 6], [7, 8]])
Nx.Defn.Kernel.-(tensor2, tensor)
```

We get a `{2, 2}` shaped tensor full of fours, exactly as we expected.

<!-- livebook:{"break_markdown":true} -->

We can use tensor-aware operators via the `Nx.Defn.Kernel` functions,
but the code is tedious and unsatisfying, especially as functions grow
in complexity and length. Fortunately, Nx provides a better way.
Next, we'll dive into numerical definitions using `defn`.

## Numerical definitions (defn)

The `defn` macro simplifies the expression of mathematical formulas
containing tensors. Numerical definitions have two primary benefits
over classic Elixir functions.

* They are _tensor-aware_. Nx replaces operators like `Kernel.-`
  with the `Defn` counterparts, so the formulas we express
  can use tensors out of the box.

* `defn` definitions allow for building computation graph of all the
  individual operations and using a just-in-time (JIT) compiler to emit
  highly specialized native code for the desired computation unit.

<!-- livebook:{"break_markdown":true} -->

<<<<<<< HEAD
We don't have to do anything special to get access to
get tensor awareness beyond importing `Defn` and writing
Our code within a `defn` block. Similarly, to get access
to a compiled backend, we only need to specify a backend
=======
You don't have to do anything special to get access to
get tensor awareness beyond importing `Defn` and writing
your code within a `defn` block. Similarly, to get access
to a compiled backend, you only need to specify a backend
>>>>>>> 4aa30240
(more on this later).

<!-- livebook:{"break_markdown":true} -->

<<<<<<< HEAD
To use Nx in a Mix project or a notebook, we need to include
=======
To use Nx in a Mix project or a notebook, you need to include
>>>>>>> 4aa30240
the `:nx` dependency and import the `Nx.Defn` module. The
dependency is already included, so import `Defn` in an Elixir
cell, like this:

```elixir
import Nx.Defn
```

Just as the Elixir language supports `def`, `defmacro`, and `defp`,
Nx supports `defn`. There are a few restrictions. It allows only
numerical arguments in the form of primitives or tensors as arguments
or return values, and has a limited subset of the language within
the `defn` block.

<!-- livebook:{"break_markdown":true} -->

<<<<<<< HEAD
Numerical definitions compensate us with huge benefits, though.
A `defn` uses tensor aware operators and types. We also get
=======
Numerical definitions compensate you with huge benefits, though.
A `defn` uses tensor aware operators and types. You'll also get
>>>>>>> 4aa30240
support for backends and JIT compilation to support high performance
processors such as Google's XLA and LibTorch (the core behind PyTorch).
Here's an example numerical definition:

```elixir
defmodule TensorMath do
  defn subtract(a, b) do
    a - b
  end
end
```

Now, it's your turn. Add a `defn` to `TensorMath`
that accepts two tensors representing the lengths of sides of a
right triangle and uses the pythagorean theorem to return the
[length of the hypotenuse](https://www.mathsisfun.com/pythagoras.html).
Add your function directly to the previous Elixir cell.

<!-- livebook:{"break_markdown":true} -->

### Using tensor aware operators

<!-- livebook:{"break_markdown":true} -->

<<<<<<< HEAD
That bit of code does nothing but wrap the `-` operator. It's tensor aware. 
We can use it to do several different mathematical calculations. The most
obvious is to subtract two matrices with like shapes, like this:
=======
That bit of code does nothing but wrap the `-` operator. It's tensor
aware. If you've not seen matrix algebra before, you might be surprised.
You can use it to do several different mathematical calculations. The most
obvious is to subtract two matrices, like this:
>>>>>>> 4aa30240

```elixir
TensorMath.subtract(tensor2, tensor)
```

In this program, `Nx.Defn.Kernel.-/2` replaces `Kernel.-/2`, so
we predictably get the value of `Nx.Defn.Kernel.-(tensor2, tensor)`.
You can also process this equation:

<!-- livebook:{"break_markdown":true} -->

$$
\begin{bmatrix}
  1 & 2 \\
  3 & 4
\end{bmatrix}

-
1

\begin{bmatrix}
  0 & 1 \\
  2 & 3
\end{bmatrix}
$$

<!-- livebook:{"break_markdown":true} -->

Mathematically, it's the same as this:

$$
\begin{bmatrix}
  1 & 2 \\
  3 & 4
\end{bmatrix}

-
\begin{bmatrix}
  1 & 1 \\
  1 & 1
\end{bmatrix}

\begin{bmatrix}
  0 & 1 \\
  2 & 3
\end{bmatrix}
$$

<!-- livebook:{"break_markdown":true} -->

`defn` takes care of this rewrite implicitly
through a broadcast. Nx will do this under the
hood, like this:

```elixir
Nx.broadcast(1, {2, 2})
```

This broadcast takes the scalar `1` and translates it
to a compatible shape by copying it. Of course, this
all happens automatically:

```elixir
TensorMath.subtract(tensor, 1)
```

Or, you could subtract a tensor from a scalar:

```elixir
TensorMath.subtract(10, tensor)
```

Or subtract a row or column. Mathematically, it would look like this:

<!-- livebook:{"break_markdown":true} -->

$$
\begin{bmatrix}
  1 & 2 \\
  3 & 4
\end{bmatrix}

-
\begin{bmatrix}
  1 & 2
\end{bmatrix}

\begin{bmatrix}
  0 & 0 \\
  2 & 2
\end{bmatrix}
$$

<!-- livebook:{"break_markdown":true} -->

which is the same as this:

<!-- livebook:{"break_markdown":true} -->

$$
\begin{bmatrix}
  1 & 2 \\
  3 & 4
\end{bmatrix}

-
\begin{bmatrix}
  1 & 2 \\
  1 & 2
\end{bmatrix}

\begin{bmatrix}
  0 & 0 \\
  2 & 2
\end{bmatrix}
$$

<!-- livebook:{"break_markdown":true} -->

This rewrite happens in Nx too, also through a broadcast. We want to
broadcast the tensor `[1, 2]` to match the `{2, 2}` shape, like this:

```elixir
Nx.broadcast(Nx.tensor([1, 2]), {2, 2})
```

The `-` operator in `Nx` takes care of that broadcast
implicitly, as before:

```elixir
TensorMath.subtract(tensor, Nx.tensor([1, 2]))
```

In the notebooks to come, we'll walk through the `Nx.broadcast/2`
function that resolves two distinct shapes into compatible tensors.
For now, know that Nx uses `broadcast` to repeat like rows or scalars
until shapes match. Read more about it here:

```elixir
h(Nx.broadcast())
```

You now know how to build custom tensor-aware code.
The next step is to make the code efficient on specialized CPUs
using the backend of your choice.

<<<<<<< HEAD
## Backends and compiler support

Now, it's time to address the concepts of backends and 
compiler support. `defn` functions are backed by highly 
specialized compilers with two primary purposes. They provide
a mechanism for external compiler tools like Google's
accelerated linear algebra (XLA), and they
=======
## Backend compiler support

Now, it's time to address the backend compiler support.
`defn` functions are backed by highly specialized compilers.
These compilers have two primary purposes. They provide
a mechanism for external compiler tools like Google's
excelerated linear algebra (XLA), and they
>>>>>>> 4aa30240
provide an intermediate AST structure convenient for
processing gradients, a capability critical to numerical
applications like machine learning.

<!-- livebook:{"break_markdown":true} -->

Under the hood, numerical definitions are translated to Elixir
AST at compile time, but code execution doesn't stop there.
When a `defn` is executed, the AST is transformed to an
executable BEAM implementation. When executed, that
implementation builds an intermediate form called a `defn`
AST that is then delegated to a third-party just-in-time
compiler, called a JIT. This is what the compilation and
execution flow looks like:

<!-- livebook:{"break_markdown":true} -->

```
defn function ->
  Elixir AST ->
    BEAM file ->
      defn AST ->
        target TPU or GPU code
```

<!-- livebook:{"break_markdown":true} -->

You can specify backends in several ways. To do so, you'll
first need to include the backend dependency. In a `mix`
project, you'll add a dependency. If you want to try these
examples, you'll need to add the `exla` dependency, as this
noteboook does in the `Tensor` section.

<!-- livebook:{"break_markdown":true} -->

You can specify a `defn` compiler using a module attribute. We'll inspect
the expression, so when we invoke it we'll see the defn AST:

```elixir
defmodule VerboseMath do
  import Nx.Defn

  @default_defn_compiler EXLA

  defn multiply(x, y) do
    inspect_expr(x * y)
  end
end
```

This code creates a module with a `defn` block, and will compile to
the `XLA` backend. You'll see the expression when you evaluate it:

```elixir
VerboseMath.multiply(Nx.tensor([1, 2]), 3)
```

Now, you can see the intermediate form. Notice you didn't see the
compiled form until the code was evaluated the first time. The first
part of the result is the expression. It has two parameters,  `a` and
`b`. These two bindings are the inbound arguments of the function,
but instead of referring to them as `x` and `y`, the expression
arbitrarily labels these with `a` and `b`. They are bound to
a `s64[2]` tensor and a `s64` scalar. The result is a third binding
called `c`.

This intermediate AST is what Nx hands off to a compiler. It also
forms the foundations of autograd.

## Automatic differentiation (autograd)

An important mathematical property for a function is the
rate of change, or the gradient. These gradients are critical
for solving systems of equations and building probablistic
models. In advanced math, derivatives, or differential equations,
are used to take gradients. Nx can compute these derivatives
automatically through a feature called automatic differentiation,
or autograd.

Here's how it works.

```elixir
h(Nx.Defn.grad())
```

We'll build a module with a few functions,
and then create another function to create the gradients of those
functions. The function `grad/1` takes a function, and returns
a function returning the gradient. We have two functions: `poly/1`
is a simple numerical definitin, and `poly_slope_at/1` returns
its gradient:

<!-- livebook:{"break_markdown":true} -->

$$
  poly: f(x) = 3x^2 + 2x + 1 \\
$$

<!-- livebook:{"break_markdown":true} -->

$$
  polySlopeAt: g(x) = 6x + 2
$$

<!-- livebook:{"break_markdown":true} -->

Here's the Elixir equivalent of those functions:

```elixir
defmodule Funs do
  defn poly(x) do
    3 * Nx.power(x, 2) + 2 * x + 1
  end

  def poly_slope_at(x) do
    grad(&poly/1).(x)
  end
end
```

Notice the second `defn`. It uses `grad/1` to take its
derivative using autograd. It uses the intermediate `defn` AST
and mathematical composition to compute the derivative. You can
see it at work here:

```elixir
Funs.poly_slope_at(2)
```

Nice. If you plug the number 2 into the function $$ 6x + 2 $$
you get 14! Said another way, if you look at the graph at
exactly 2, the rate of increase is 14 units of `poly(x)`
for every unit of `x`, precisely at `x`.

<!-- livebook:{"break_markdown":true} -->

Nx also has helpers to get gradients corresponding to a number of inputs.
These come into play when solving systems of equations.

<!-- livebook:{"break_markdown":true} -->

Now, you try. Find a function computing the gradient of a `sin` wave.

```elixir
# your code here
```

In the notebooks to follow, we'll use these techniques to
create many different types of tensors with Nx primitive
functions. Then, we'll dive into the basics of slicing
and broadcasting to give you a feel for working with
data. Finally, we'll roll up these techniques in a linear
regression.<|MERGE_RESOLUTION|>--- conflicted
+++ resolved
@@ -23,11 +23,7 @@
 signed integers (s8, s16, s32, s64),
 floats (f32, f64) and brain floats (bf16).
 Tensors support backends implemented outside of Elixir, including Google's
-<<<<<<< HEAD
 Accelerated Linear Algebra (XLA) and LibTorch.
-=======
-Excelerated Linear Algebra (XLA) and LibTorch.
->>>>>>> 4aa30240
 
 Numerical definitions have compiler support to allow just-in-time compilation
 that support specialized processors to speed up numeric computation including
@@ -35,11 +31,7 @@
 
 To know Nx, we'll get to know tensors first. This rapid overview will touch
 on the major libraries. Then, future notebooks will take a deep dive into working
-<<<<<<< HEAD
 with tensors in detail, autograd, and backends. Then, we'll dive into specific
-=======
-with tensors in detail, autograd, and backends. Then, you can dive into specific
->>>>>>> 4aa30240
 problem spaces like Axon, the machine learning library.
 
 ## Nx and tensors
@@ -59,11 +51,7 @@
 
 <!-- livebook:{"break_markdown":true} -->
 
-<<<<<<< HEAD
-In Elixir, we express a similar data structure using
-=======
-In Elixir, you would express a similar data structure using
->>>>>>> 4aa30240
+Elixir programmers typically express a similar data structure using
 a list of lists, like this:
 
 ```elixir
@@ -82,33 +70,19 @@
 down with traditional STEM applications when a typical problem
 needs millions of calculations.
 
-<<<<<<< HEAD
 In Nx, we express multi-dimensional data using typed tensors. Simply put,
-=======
-In Nx, you'll express multi-dimensional data using typed tensors. Simply put,
->>>>>>> 4aa30240
 a tensor is a multi-dimensional array with a predetermined shape and
 type. To interact with them, Nx relies on tensor-aware operators rather
 than `Enum.map/2` and `Enum.reduce/3`.
 
-<<<<<<< HEAD
 In this section, we'll look at some of the various tools for
-=======
-In this section, you'll look at some of the various tools for
->>>>>>> 4aa30240
 creating and interacting with tensors.
 
 <!-- livebook:{"break_markdown":true} -->
 
-<<<<<<< HEAD
 To get started, we'll first need to include the Nx dependency.
 In Livebook, we can simply use Mix install. At the time of this writing,
 there's no Hex package for Nx, so we'll use a git
-=======
-To get started, you'll first need to include the Nx dependency.
-In Livebook, we can simply use Mix install. At the time of this writing,
-there's no Hex package for Nx, which means you need to use a git
->>>>>>> 4aa30240
 dependency, like this:
 
 ```elixir
@@ -118,15 +92,6 @@
 ])
 ```
 
-<<<<<<< HEAD
-=======
-And import `Nx`:
-
-```elixir
-import Nx
-```
-
->>>>>>> 4aa30240
 The IEx helpers will assist our exploration of the core tensor concepts.
 
 ```elixir
@@ -171,12 +136,7 @@
 # ...your code here...
 ```
 
-<<<<<<< HEAD
-In the result, we can see all of the four major components of a tensor:
-=======
-If you study the result carefully, you can see
-all of the four major components of a tensor:
->>>>>>> 4aa30240
+The result shows all of the four major components of a tensor:
 
 <!-- livebook:{"break_markdown":true} -->
 
@@ -219,11 +179,7 @@
 
 <!-- livebook:{"break_markdown":true} -->
 
-<<<<<<< HEAD
 We can get information about this most recent term with
-=======
-You can get information about this most recent term with
->>>>>>> 4aa30240
 the IEx helper `i`, like this:
 
 ```elixir
@@ -231,25 +187,15 @@
 ```
 
 The tensor is a struct that supports the usual `Info` and `Inspect`
-<<<<<<< HEAD
 protocols. The struct has keys, but we typically treat the `Tensor`
 as an _opaque data type_ (meaning we typically access the contents and
-=======
-protocols. The struct has keys, but you should treat the `Tensor`
-as an _opaque data type_ (meaning you should access the contents and
->>>>>>> 4aa30240
 shape of a tensor using the tensor's API instead of the struct).
 
 Primarily, a tensor is a struct, and the
 functions to access it go through a specific backend. We'll get to
 the backend details in a moment. For now, use the IEx `h` helper
-<<<<<<< HEAD
 to get more documentation about tensors. We could also open an Elixir
 cell, type Nx.tensor, and hover the cursor over the word `tensor`
-=======
-to get more documentation about tensors. You can also open an Elixir
-cell, type Nx.tensor, and hover your cursor over the word `tensor`
->>>>>>> 4aa30240
 to see the help about that function.
 
 <!-- livebook:{"break_markdown":true} -->
@@ -260,11 +206,7 @@
 Nx.shape(tensor)
 ```
 
-<<<<<<< HEAD
 We can also create a new tensor with a new shape using  `Nx.reshape/2`:
-=======
-You can also create a new tensor with a new shape using  `Nx.reshape/2`:
->>>>>>> 4aa30240
 
 ```elixir
 Nx.reshape(tensor, {1, 4}, names: [:batches, :values])
@@ -284,15 +226,9 @@
 # ...your code here...
 ```
 
-<<<<<<< HEAD
 We can create a tensor with named dimensions, a type, a shape,
 and our target data. A dimension is called an _axis_, and axes
 can have names. We can specify the tensor type and dimension names
-=======
-You can create a tensor with named dimensions, a type, a shape,
-and your target data. A dimension is called an _axis_, and axes
-can have names. You can specify the tensor type and dimension names
->>>>>>> 4aa30240
 with options, like this:
 
 ```elixir
@@ -308,23 +244,14 @@
 
 ## Tensor aware functions
 
-<<<<<<< HEAD
 In the last section, we created a `s64[2][2]` tensor. In this section,
 we'll use Nx functions to work with it. Here's the value of `tensor`:
-=======
-In the last section, you created a `s64[2][2]` tensor. In this section,
-you'll use Nx functions to work with it. Here's the value of `tensor`:
->>>>>>> 4aa30240
 
 ```elixir
 tensor
 ```
 
-<<<<<<< HEAD
 We can use `IEx.exports/1` or code completion to find
-=======
-You can use `IEx.exports/1` or code completion to find
->>>>>>> 4aa30240
 some functions in the `Nx` module that operate on tensors:
 
 ```elixir
@@ -345,40 +272,23 @@
 Nx.cos(pi)
 ```
 
-<<<<<<< HEAD
 That function took the cosine of `pi`.  We can also call them 
 on a whole tensor, like this:
-=======
-That function took the cosine of `pi`. You're not limited to calling
-those functions on scalars, though. You can call them on a whole tensor,
-like this:
->>>>>>> 4aa30240
 
 ```elixir
 Nx.cos(tensor)
 ```
 
-<<<<<<< HEAD
 We can also call a function that aggregates the contents
 of a tensor. For example, to get a sum of the numbers
 in `tensor`, we can do this:
-=======
-Or, you can call a function that aggregates the contents
-of a tensor. For example, to get a sum of the numbers
-in `tensor`, you'd do this:
->>>>>>> 4aa30240
 
 ```elixir
 Nx.sum(tensor)
 ```
 
 That's `1 + 2 + 3 + 4`, and Nx went to multiple dimensions to get that sum.
-<<<<<<< HEAD
 To get the sum of values along the `x` axis instead, we'd do this:
-=======
-What if you wanted to get the sum of values along the `x` axis?
-You'd do this:
->>>>>>> 4aa30240
 
 ```elixir
 Nx.sum(tensor, axes: [:x])
@@ -400,15 +310,9 @@
 # ...your code here...
 ```
 
-<<<<<<< HEAD
 Sometimes, we need to combine two tensors together with an
 operator. Let's say we wanted to add two tensors together.
 Mathematically, the expression looks like this:
-=======
-Sometimes, you'll want to combine two tensors together with an
-operator. Let's say you wanted to add two tensors together.
-Mathematically, you'd express that idea like this:
->>>>>>> 4aa30240
 
 <!-- livebook:{"break_markdown":true} -->
 
@@ -467,26 +371,15 @@
 
 <!-- livebook:{"break_markdown":true} -->
 
-<<<<<<< HEAD
 We don't have to do anything special to get access to
 get tensor awareness beyond importing `Defn` and writing
 Our code within a `defn` block. Similarly, to get access
 to a compiled backend, we only need to specify a backend
-=======
-You don't have to do anything special to get access to
-get tensor awareness beyond importing `Defn` and writing
-your code within a `defn` block. Similarly, to get access
-to a compiled backend, you only need to specify a backend
->>>>>>> 4aa30240
 (more on this later).
 
 <!-- livebook:{"break_markdown":true} -->
 
-<<<<<<< HEAD
 To use Nx in a Mix project or a notebook, we need to include
-=======
-To use Nx in a Mix project or a notebook, you need to include
->>>>>>> 4aa30240
 the `:nx` dependency and import the `Nx.Defn` module. The
 dependency is already included, so import `Defn` in an Elixir
 cell, like this:
@@ -503,13 +396,8 @@
 
 <!-- livebook:{"break_markdown":true} -->
 
-<<<<<<< HEAD
 Numerical definitions compensate us with huge benefits, though.
 A `defn` uses tensor aware operators and types. We also get
-=======
-Numerical definitions compensate you with huge benefits, though.
-A `defn` uses tensor aware operators and types. You'll also get
->>>>>>> 4aa30240
 support for backends and JIT compilation to support high performance
 processors such as Google's XLA and LibTorch (the core behind PyTorch).
 Here's an example numerical definition:
@@ -534,16 +422,9 @@
 
 <!-- livebook:{"break_markdown":true} -->
 
-<<<<<<< HEAD
 That bit of code does nothing but wrap the `-` operator. It's tensor aware. 
 We can use it to do several different mathematical calculations. The most
 obvious is to subtract two matrices with like shapes, like this:
-=======
-That bit of code does nothing but wrap the `-` operator. It's tensor
-aware. If you've not seen matrix algebra before, you might be surprised.
-You can use it to do several different mathematical calculations. The most
-obvious is to subtract two matrices, like this:
->>>>>>> 4aa30240
 
 ```elixir
 TensorMath.subtract(tensor2, tensor)
@@ -690,24 +571,14 @@
 The next step is to make the code efficient on specialized CPUs
 using the backend of your choice.
 
-<<<<<<< HEAD
-## Backends and compiler support
-
-Now, it's time to address the concepts of backends and 
-compiler support. `defn` functions are backed by highly 
-specialized compilers with two primary purposes. They provide
-a mechanism for external compiler tools like Google's
-accelerated linear algebra (XLA), and they
-=======
 ## Backend compiler support
 
-Now, it's time to address the backend compiler support.
-`defn` functions are backed by highly specialized compilers.
-These compilers have two primary purposes. They provide
-a mechanism for external compiler tools like Google's
-excelerated linear algebra (XLA), and they
->>>>>>> 4aa30240
-provide an intermediate AST structure convenient for
+Now, it's time to address the concepts of backends
+and compiler support. `defn` functions are backed
+by highly specialized compilers. These compilers have
+two primary purposes. They provide a mechanism for external
+compiler tools like Google's accelerated linearalgebra (XLA),
+and they provide an intermediate AST structure convenient for
 processing gradients, a capability critical to numerical
 applications like machine learning.
 
