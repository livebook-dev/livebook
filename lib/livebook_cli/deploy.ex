defmodule LivebookCLI.Deploy do
  import LivebookCLI.Utils
  alias Livebook.Teams

  @behaviour LivebookCLI.Task

  @deploy_key_prefix Teams.Constants.deploy_key_prefix()
  @teams_key_prefix Teams.Constants.teams_key_prefix()

  @impl true
  def usage() do
    """
    Usage: livebook deploy [options] filename [filename...]

    ## Available options

      --deploy-key            Deploy key from your Livebook Teams organization
      --teams-key             Teams key from your Teams workspace
      --deployment-group-id   The ID of the deployment group you want to deploy to

    The --help option can be given to print this notice.

    ## Examples

    Deploys a single notebook:

        livebook deploy --deploy-key="lb_dk_..." --teams-key="lb_tk_..." --deployment-group-id=123 path/to/app1.livemd

    Deploys multiple notebooks:

        livebook deploy --deploy-key="lb_dk_..." --teams-key="lb_tk_..." --deployment-group-id=123 path/to/*.livemd\
    """
  end

  @switches [
    deploy_key: :string,
    teams_key: :string,
    deployment_group_id: :integer
  ]

  @impl true
  def call(args) do
    Application.put_env(:livebook, :persist_storage, false)
    {:ok, _} = Application.ensure_all_started(:livebook)
    config = config_from_args(args)
    ensure_config!(config)

    team = authenticate_cli!(config)
    deploy_to_teams(team, config)
  end

  defp config_from_args(args) do
    {opts, paths} = OptionParser.parse!(args, strict: @switches)

    %{
      paths: paths,
      session_token: opts[:deploy_key],
      teams_key: opts[:teams_key],
      deployment_group_id: opts[:deployment_group_id]
    }
  end

  defp ensure_config!(config) do
    log_debug("Validating config from options...")

    errors =
      Enum.reduce(config, %{}, fn
        {key, value}, acc when value in ["", nil] ->
          add_error(acc, normalize_key(key), "can't be blank")

        {:session_token, value}, acc ->
          if not String.starts_with?(value, @deploy_key_prefix) do
            add_error(acc, normalize_key(:session_token), "must be a Livebook Teams Deploy Key")
          else
            acc
          end

        {:teams_key, value}, acc ->
          if not String.starts_with?(value, @teams_key_prefix) do
            add_error(acc, normalize_key(:teams_key), "must be a Livebook Teams Key")
          else
            acc
          end

        {:paths, values}, acc ->
          Enum.reduce_while(values, acc, &validate_path/2)

        _otherwise, acc ->
          acc
      end)

    if Map.keys(errors) == [] do
      :ok
    else
      raise LivebookCLI.Error, """
      You configuration is invalid, make sure you are using the correct options for this task.

      #{format_errors(errors, " * ")}\
      """
    end
  end

  defp validate_path(value, acc) do
    cond do
      not File.exists?(value) ->
        {:halt, add_error(acc, normalize_key(:paths), "must be a valid path")}

      File.dir?(value) ->
        {:halt, add_error(acc, normalize_key(:paths), "must be a file path")}

      true ->
        {:cont, acc}
    end
  end

  defp authenticate_cli!(config) do
    log_debug("Authenticating CLI...")

    case Teams.fetch_cli_session(config) do
      {:ok, team} -> team
      {:error, error} -> raise LivebookCLI.Error, error
      {:transport_error, error} -> raise LivebookCLI.Error, error
    end
  end

  defp deploy_to_teams(team, config) do
    if length(config.paths) == 1 do
      log_debug("Found 1 notebook")
    else
      log_debug("Found #{length(config.paths)} notebooks")
    end

    log_info("Deploying notebooks:")

    deploy_results =
      for path <- config.paths do
        log_info(" * Preparing to deploy notebook #{Path.basename(path)}")
        files_dir = Livebook.FileSystem.File.local(path)

<<<<<<< HEAD
      with {:ok, content} <- File.read(path),
           {:ok, app_deployment} <- prepare_app_deployment(path, content, files_dir) do
        case Livebook.Teams.deploy_app_from_cli(team, app_deployment, config.deployment_group_id) do
          {:ok, url} ->
            log_info([:green, "  * #{app_deployment.title} deployed successfully. (#{url})"])
=======
        with {:ok, content} <- File.read(path),
             {:ok, app_deployment} <- prepare_app_deployment(path, content, files_dir) do
          case Livebook.Teams.deploy_app_from_cli(team, app_deployment, config.deployment_group) do
            {:ok, url} ->
              log_info([:green, "  * #{app_deployment.title} deployed successfully. (#{url})"])
              :ok
>>>>>>> a9c360ee

            {:error, errors} ->
              log_error("  * #{app_deployment.title} failed to deploy.")

              error_message =
                errors
                |> normalize_errors
                |> format_errors("    * ")

              log_error(error_message)

              :error

            {:transport_error, reason} ->
              log_error(
                "  * #{app_deployment.title} failed to deploy. Transport error: #{reason}"
              )

              :error
          end
        end
      end

    if Enum.any?(deploy_results, fn result -> result != :ok end) do
      raise LivebookCLI.Error, "Some app deployments failed."
    else
      :ok
    end
  end

  defp prepare_app_deployment(path, content, files_dir) do
    case Livebook.Teams.AppDeployment.new(content, files_dir) do
      {:ok, app_deployment} ->
        {:ok, app_deployment}

      {:warning, warnings} ->
        error_message = """
          * Deployment for notebook #{Path.basename(path)} failed because the notebook has some warnings:
          #{format_list(warnings, " * ")}
        """

        log_error(error_message)

        :error

      {:error, reason} ->
        log_error("  * Failed to handle I/O operations: #{reason}")

        :error
    end
  end

  defp add_error(errors, key, message) do
    Map.update(errors, key, [message], &[message | &1])
  end

  def normalize_errors(%{} = errors) do
    for {key, values} <- errors, into: %{} do
      {normalize_key(key), values}
    end
  end

  defp normalize_key(key) when is_atom(key), do: to_string(key) |> normalize_key()
  defp normalize_key("session_token"), do: "Deploy Key"
  defp normalize_key("teams_key"), do: "Teams Key"
  defp normalize_key("deployment_group_id"), do: "Deployment Group ID"

  defp normalize_key("paths"), do: "File Paths"

  defp format_errors(errors, prefix) do
    errors
    |> Enum.map(fn {key, values} ->
      values |> Enum.map(&"#{prefix}#{key} #{&1}") |> Enum.join("\n")
    end)
    |> Enum.join("\n")
  end

  defp format_list(errors, prefix) do
    errors |> Enum.map(&"#{prefix}#{&1}") |> Enum.join("\n")
  end
end<|MERGE_RESOLUTION|>--- conflicted
+++ resolved
@@ -137,20 +137,11 @@
         log_info(" * Preparing to deploy notebook #{Path.basename(path)}")
         files_dir = Livebook.FileSystem.File.local(path)
 
-<<<<<<< HEAD
       with {:ok, content} <- File.read(path),
            {:ok, app_deployment} <- prepare_app_deployment(path, content, files_dir) do
         case Livebook.Teams.deploy_app_from_cli(team, app_deployment, config.deployment_group_id) do
           {:ok, url} ->
             log_info([:green, "  * #{app_deployment.title} deployed successfully. (#{url})"])
-=======
-        with {:ok, content} <- File.read(path),
-             {:ok, app_deployment} <- prepare_app_deployment(path, content, files_dir) do
-          case Livebook.Teams.deploy_app_from_cli(team, app_deployment, config.deployment_group) do
-            {:ok, url} ->
-              log_info([:green, "  * #{app_deployment.title} deployed successfully. (#{url})"])
-              :ok
->>>>>>> a9c360ee
 
             {:error, errors} ->
               log_error("  * #{app_deployment.title} failed to deploy.")
