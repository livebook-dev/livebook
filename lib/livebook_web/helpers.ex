--- conflicted
+++ resolved
@@ -88,7 +88,6 @@
   end
 
   @doc """
-<<<<<<< HEAD
   Enhance the output_panel data with outputs and input_views.
   """
   @spec enrich_output_panel_data(Data.t()) :: map()
@@ -129,7 +128,9 @@
     |> Map.new(fn {input_id, %{value: value}} ->
       {input_id, %{value: value, changed: MapSet.member?(changed_input_ids, input_id)}}
     end)
-=======
+  end
+
+  @doc """
   Returns a list of human readable messages for all upload and upload
   entry errors.
   """
@@ -149,6 +150,5 @@
 
   def upload_error_to_string({:writer_failure, message}) when is_binary(message) do
     Livebook.Utils.upcase_first(message)
->>>>>>> 9ea1bc33
   end
 end