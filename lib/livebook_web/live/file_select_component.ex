defmodule LivebookWeb.FileSelectComponent do
  use LivebookWeb, :live_component

  # The component expects:
  #
  #   * `file` - the currently entered file
  #
  #   * `running_files` - the list of notebook files that are already
  #     linked to running sessions
  #
  #   * `extnames` - a list of file extensions that should be shown
  #
  #   * `submit_event` - the process event sent on form submission,
  #     use `nil` for no action
  #
  # The parent live view receives a `{:set_file, file, %{exists: boolean()}}`
  # message whenever the file changes.
  #
  # Optionally inner block may be passed (e.g. with action buttons)
  # and it's rendered next to the text input.
  #
  # To force the component to refetch the displayed files you can
  # `send_update` with `force_reload: true` to the component.

  alias Livebook.FileSystem

  @impl true
  def mount(socket) do
    {:ok,
     socket
     |> assign_new(:inner_block, fn -> nil end)
     |> assign(
       # Component default attribute values
       inner_block: nil,
       file_system_select_disabled: false,
       submit_event: nil,
       # State
       current_dir: nil,
       deleting_file: nil,
       renaming_file: nil,
       renamed_name: nil,
       error_message: nil,
       file_systems: Livebook.Config.file_systems()
     )}
  end

  @impl true
  def update(assigns, socket) do
    {force_reload?, assigns} = Map.pop(assigns, :force_reload, false)

    socket =
      socket
      |> assign(assigns)
      |> update_file_infos(force_reload?)

    {:ok, socket}
  end

  @impl true
  def render(assigns) do
    ~H"""
    <div class="h-full flex flex-col">
      <div class="flex space-x-3 items-center mb-4">
        <div class="flex-grow flex space-x-1">
          <.file_system_menu_button
            file={@file}
            file_systems={@file_systems}
            file_system_select_disabled={@file_system_select_disabled}
            socket={@socket}
            myself={@myself} />
          <form class="flex-grow"
            phx-change="set_path"
            phx-submit={if @submit_event, do: "submit"}
            onsubmit={unless @submit_event, do: "return false"}
            phx-target={@myself}>
            <input class="input"
              id="input-path"
              phx-hook="FocusOnUpdate"
              type="text"
              name="path"
              placeholder="File"
              value={@file.path}
              spellcheck="false"
              autocomplete="off" />
          </form>
        </div>
        <span class="tooltip top" data-tooltip="New directory">
          <button class="icon-button"
            tabindex="-1"
            aria-label="new directory"
            phx-click={js_show_new_dir_section()}>
            <.remix_icon icon="add-line" class="text-xl" />
          </button>
        </span>
        <%= if @inner_block do %>
          <div>
            <%= render_slot(@inner_block) %>
          </div>
        <% end %>
      </div>
      <div class="flex flex-col space-y-2">
        <%= if @error_message do %>
          <div class="error-box flex justify-between items-center">
            <span><%= @error_message %></span>
            <button phx-click="clear_error" phx-target={@myself}>
              <.remix_icon icon="delete-bin-6-line" class="text-lg align-middle" />
            </button>
          </div>
        <% end %>
        <%= if @deleting_file do %>
          <div class="mb-4 px-4 py-3 flex space-x-4 items-center border border-gray-200 rounded-lg">
            <p class="flex-grow text-gray-700 text-sm">
              Are you sure you want to irreversibly delete
              <span class="font-semibold"><%= @deleting_file.path %></span>?
            </p>
            <div class="flex space-x-4">
              <button class="text-red-600 font-medium text-sm whitespace-nowrap"
                phx-click="do_delete_file"
                phx-target={@myself}>
                <.remix_icon icon="delete-bin-6-line" class="align-middle mr-1" />
                Delete
              </button>
              <button class="text-gray-600 font-medium text-sm"
                phx-click="cancel_delete_file"
                phx-target={@myself}>
                Cancel
              </button>
            </div>
          </div>
        <% end %>
      </div>
      <div class="flex-grow -m-1 p-1 overflow-y-auto tiny-scrollbar" tabindex="-1">
        <div class="hidden grid grid-cols-2 sm:grid-cols-3 lg:grid-cols-4 gap-2 border-b border-dashed border-grey-200 mb-2 pb-2"
          id="new_dir_section">
          <div class="flex space-x-2 items-center p-2 rounded-lg">
            <span class="block">
              <.remix_icon icon="folder-add-fill" class="text-xl align-middle text-gray-400" />
            </span>
            <span class="flex font-medium text-gray-500">
              <div
                phx-window-keydown={js_hide_new_dir_section()}
                phx-key="escape"
                phx-target={@myself}>
                <input
                  id="new_dir_input"
                  type="text"
                  spellcheck="false"
                  autocomplete="off"
                  phx-blur={js_hide_new_dir_section()}
                  phx-window-keydown={JS.push("create_dir", target: @myself) |> js_hide_new_dir_section()}
                  phx-key="enter" />
              </div>
            </span>
          </div>
        </div>

        <%= if any_highlighted?(@file_infos) do %>
          <div class="grid grid-cols-2 sm:grid-cols-3 lg:grid-cols-4 gap-2 border-b border-dashed border-grey-200 mb-2 pb-2">
            <%= for file_info <- @file_infos, file_info.highlighted != "" do %>
              <.file
                file_info={file_info}
                myself={@myself}
                renaming_file={@renaming_file}
                renamed_name={@renamed_name} />
            <% end %>
          </div>
        <% end %>

        <div class="grid grid-cols-2 sm:grid-cols-3 lg:grid-cols-4 gap-2">
          <%= for file_info <- @file_infos, file_info.highlighted == "" do %>
            <.file
              file_info={file_info}
              myself={@myself}
              renaming_file={@renaming_file}
              renamed_name={@renamed_name} />
          <% end %>
        </div>
      </div>
    </div>
    """
  end

  defp any_highlighted?(file_infos) do
    Enum.any?(file_infos, &(&1.highlighted != ""))
  end

  defp file_system_menu_button(assigns) do
    ~H"""
<<<<<<< HEAD
    <div class="relative" id="file-system-menu" phx-hook="Menu" data-element="menu">
      <button type="button" class="button-base button-gray button-square-icon" data-toggle disabled={@file_system_select_disabled}>
        <.file_system_icon file_system={@file.file_system} />
      </button>
      <div class="menu left" data-content>
=======
    <.menu id="file-system-menu" disabled={@file_system_select_disabled} position="left">
      <:toggle>
        <button type="button" class="button button-gray button-square-icon"
          aria-label="switch file system"
          disabled={@file_system_select_disabled}>
          <.file_system_icon file_system={@file.file_system} />
        </button>
      </:toggle>
      <:content>
>>>>>>> 5eb0cf25
        <%= for {file_system, index} <- @file_systems |> Enum.with_index() do %>
          <%= if file_system == @file.file_system do %>
            <button class="menu-item text-gray-900" role="menuitem">
              <.file_system_icon file_system={file_system} />
              <span class="font-medium"><%= file_system_label(file_system) %></span>
            </button>
          <% else %>
            <button class="menu-item text-gray-500"
              role="menuitem"
              phx-target={@myself}
              phx-click="set_file_system"
              phx-value-index={index}>
              <.file_system_icon file_system={file_system} />
              <span class="font-medium"><%= file_system_label(file_system) %></span>
            </button>
          <% end %>
        <% end %>
        <%= live_patch to: Routes.settings_path(@socket, :page),
              class: "menu-item text-gray-500 border-t border-gray-200",
              role: "menuitem" do %>
          <.remix_icon icon="settings-3-line" />
          <span class="font-medium">Configure</span>
        <% end %>
      </:content>
    </.menu>
    """
  end

  defp file(%{file_info: %{file: file}, renaming_file: file} = assigns) do
    ~H"""
    <div class="flex space-x-2 items-center p-2 rounded-lg">
      <span class="block">
        <.remix_icon icon="edit-line" class="text-xl align-middle text-gray-400" />
      </span>
      <span class="flex font-medium text-gray-500">
        <div
          phx-window-keydown="cancel_rename_file"
          phx-key="escape"
          phx-target={@myself}>
          <input class="w-full"
            type="text"
            value={@renamed_name}
            autofocus
            spellcheck="false"
            autocomplete="off"
            phx-blur="cancel_rename_file"
            phx-window-keydown="do_rename_file"
            phx-key="enter"
            phx-target={@myself} />
        </div>
      </span>
    </div>
    """
  end

  defp file(assigns) do
    icon =
      case assigns.file_info do
        %{is_running: true} -> "play-circle-line"
        %{is_dir: true} -> "folder-fill"
        _ -> "file-code-line"
      end

    assigns = assign(assigns, :icon, icon)

    ~H"""
    <.menu id={"file-#{Base.encode16 @file_info.file.path}"} secondary_click>
      <:toggle>
        <button class="w-full flex space-x-2 items-center p-2 rounded-lg hover:bg-gray-100 focus:ring-1 focus:ring-gray-400"
          data-toggle
          phx-click="set_path"
          phx-value-path={@file_info.file.path}
          phx-target={@myself}>
          <span class="block">
            <.remix_icon icon={@icon} class={"text-xl align-middle #{if(@file_info.is_running, do: "text-green-300", else: "text-gray-400")}"} />
          </span>
          <span class={"flex font-medium overflow-hidden whitespace-nowrap #{if(@file_info.is_running, do: "text-green-300", else: "text-gray-500")}"}>
            <%= if @file_info.highlighted != "" do %>
              <span class={"font-medium #{if(@file_info.is_running, do: "text-green-400", else: "text-gray-900")}"}>
                <%= @file_info.highlighted %>
              </span>
            <% end %>
            <span class="overflow-hidden overflow-ellipsis">
              <%= @file_info.unhighlighted %>
            </span>
          </span>
        </button>
      </:toggle>
      <:content>
        <%= if @file_info.editable do %>
          <button class="menu-item text-gray-500"
            role="menuitem"
            phx-click="rename_file"
            phx-target={@myself}
            phx-value-path={@file_info.file.path}>
            <.remix_icon icon="edit-line" />
            <span class="font-medium">Rename</span>
          </button>
          <button class="menu-item text-red-600"
            role="menuitem"
            phx-click="delete_file"
            phx-target={@myself}
            phx-value-path={@file_info.file.path}>
            <.remix_icon icon="delete-bin-6-line" />
            <span class="font-medium">Delete</span>
          </button>
        <% end %>
      </:content>
    </.menu>
    """
  end

  defp js_show_new_dir_section(js \\ %JS{}) do
    js
    |> JS.show(to: "#new_dir_section")
    |> JS.dispatch("lb:set_value", to: "#new_dir_input", detail: %{value: ""})
    |> JS.dispatch("lb:focus", to: "#new_dir_input")
  end

  defp js_hide_new_dir_section(js \\ %JS{}) do
    js
    |> JS.hide(to: "#new_dir_section")
  end

  @impl true
  def handle_event("set_file_system", %{"index" => index}, socket) do
    index = String.to_integer(index)
    file_system = Enum.at(socket.assigns.file_systems, index)
    file = FileSystem.File.new(file_system)

    send(self(), {:set_file, file, %{exists: true}})

    {:noreply, socket}
  end

  def handle_event("set_path", %{"path" => path}, socket) do
    file = FileSystem.File.new(socket.assigns.file.file_system) |> FileSystem.File.resolve(path)

    info =
      socket.assigns.file_infos
      |> Enum.find(&(&1.file.path == path))
      |> case do
        nil -> %{exists: false}
        _info -> %{exists: true}
      end

    send(self(), {:set_file, file, info})

    {:noreply, socket}
  end

  def handle_event("submit", %{}, socket) do
    if submit_event = socket.assigns.submit_event do
      send(self(), submit_event)
    end

    {:noreply, socket}
  end

  def handle_event("clear_error", %{}, socket) do
    {:noreply, put_error(socket, nil)}
  end

  def handle_event("create_dir", %{"value" => name}, socket) do
    socket =
      case create_dir(socket.assigns.current_dir, name) do
        :ok ->
          socket
          |> update_file_infos(true)

        {:error, error} ->
          socket
          |> put_error(error)
      end

    {:noreply, socket}
  end

  def handle_event("delete_file", %{"path" => path}, socket) do
    %{file: file} = Enum.find(socket.assigns.file_infos, &(&1.file.path == path))
    {:noreply, assign(socket, deleting_file: file)}
  end

  def handle_event("cancel_delete_file", %{}, socket) do
    {:noreply, assign(socket, deleting_file: nil)}
  end

  def handle_event("do_delete_file", %{}, socket) do
    socket =
      case delete_file(socket.assigns.deleting_file) do
        :ok ->
          socket
          |> assign(deleting_file: nil)
          |> update_file_infos(true)

        {:error, error} ->
          put_error(socket, error)
      end

    {:noreply, socket}
  end

  def handle_event("rename_file", %{"path" => path}, socket) do
    file_info = Enum.find(socket.assigns.file_infos, &(&1.file.path == path))
    {:noreply, assign(socket, renaming_file: file_info.file, renamed_name: file_info.name)}
  end

  def handle_event("cancel_rename_file", %{}, socket) do
    {:noreply, assign(socket, renaming_file: nil)}
  end

  def handle_event("do_rename_file", %{"value" => name}, socket) do
    socket =
      if renaming_file = socket.assigns.renaming_file do
        case rename_file(renaming_file, name) do
          :ok ->
            socket
            |> assign(renaming_file: nil)
            |> update_file_infos(true)

          {:error, error} ->
            socket
            |> assign(renamed_name: name)
            |> put_error(error)
        end
      else
        socket
      end

    {:noreply, socket}
  end

  defp update_file_infos(%{assigns: assigns} = socket, force_reload?) do
    current_file_infos = assigns[:file_infos] || []
    {dir, prefix} = dir_and_prefix(assigns.file)

    {file_infos, socket} =
      if dir != assigns.current_dir or force_reload? do
        case get_file_infos(dir, assigns.extnames, assigns.running_files) do
          {:ok, file_infos} ->
            {file_infos, assign(socket, :current_dir, dir)}

          {:error, error} ->
            {current_file_infos, put_error(socket, error)}
        end
      else
        {current_file_infos, socket}
      end

    assign(socket, :file_infos, annotate_matching(file_infos, prefix))
  end

  defp annotate_matching(file_infos, prefix) do
    for %{name: name} = info <- file_infos do
      if String.starts_with?(name, prefix) do
        %{info | highlighted: prefix, unhighlighted: String.replace_prefix(name, prefix, "")}
      else
        %{info | highlighted: "", unhighlighted: name}
      end
    end
  end

  # Phrase after the last slash is used as a search prefix within
  # the given directory.
  #
  # Given "/foo/bar", we use "bar" to filter files within "/foo/".
  # Given "/foo/bar/", we use "" to filter files within "/foo/bar/".
  defp dir_and_prefix(file) do
    if FileSystem.File.dir?(file) do
      {file, ""}
    else
      {FileSystem.File.containing_dir(file), FileSystem.File.name(file)}
    end
  end

  defp get_file_infos(dir, extnames, running_files) do
    with {:ok, files} <- FileSystem.File.list(dir) do
      file_infos =
        files
        |> Enum.map(fn file ->
          name = FileSystem.File.name(file)
          file_info(file, name, running_files)
        end)
        |> Enum.filter(fn info ->
          not hidden?(info.name) and (info.is_dir or valid_extension?(info.name, extnames))
        end)
        |> Kernel.++(
          case FileSystem.File.containing_dir(dir) do
            ^dir -> []
            parent -> [file_info(parent, "..", running_files, editable: false)]
          end
        )
        |> Enum.sort_by(fn file -> {!file.is_dir, file.name} end)

      {:ok, file_infos}
    end
  end

  defp file_info(file, name, running_files, opts \\ []) do
    %{
      name: name,
      highlighted: "",
      unhighlighted: name,
      file: file,
      is_dir: FileSystem.File.dir?(file),
      is_running: file in running_files,
      editable: Keyword.get(opts, :editable, true)
    }
  end

  defp hidden?(filename) do
    String.starts_with?(filename, ".")
  end

  defp valid_extension?(filename, extnames) do
    Path.extname(filename) in extnames
  end

  defp put_error(socket, nil) do
    assign(socket, :error_message, nil)
  end

  defp put_error(socket, :ignore) do
    socket
  end

  defp put_error(socket, message) when is_binary(message) do
    assign(socket, :error_message, Livebook.Utils.upcase_first(message))
  end

  defp create_dir(_parent_dir, ""), do: {:error, :ignore}

  defp create_dir(parent_dir, name) do
    new_dir = FileSystem.File.resolve(parent_dir, name <> "/")
    FileSystem.File.create_dir(new_dir)
  end

  defp delete_file(file) do
    FileSystem.File.remove(file)
  end

  defp rename_file(_file, ""), do: {:error, :ignore}

  defp rename_file(file, name) do
    parent_dir = FileSystem.File.containing_dir(file)
    new_name = if FileSystem.File.dir?(file), do: name <> "/", else: name
    new_file = FileSystem.File.resolve(parent_dir, new_name)
    FileSystem.File.rename(file, new_file)
  end
end<|MERGE_RESOLUTION|>--- conflicted
+++ resolved
@@ -186,23 +186,15 @@
 
   defp file_system_menu_button(assigns) do
     ~H"""
-<<<<<<< HEAD
-    <div class="relative" id="file-system-menu" phx-hook="Menu" data-element="menu">
-      <button type="button" class="button-base button-gray button-square-icon" data-toggle disabled={@file_system_select_disabled}>
-        <.file_system_icon file_system={@file.file_system} />
-      </button>
-      <div class="menu left" data-content>
-=======
     <.menu id="file-system-menu" disabled={@file_system_select_disabled} position="left">
       <:toggle>
-        <button type="button" class="button button-gray button-square-icon"
+        <button type="button" class="button-base button-gray button-square-icon"
           aria-label="switch file system"
           disabled={@file_system_select_disabled}>
           <.file_system_icon file_system={@file.file_system} />
         </button>
       </:toggle>
       <:content>
->>>>>>> 5eb0cf25
         <%= for {file_system, index} <- @file_systems |> Enum.with_index() do %>
           <%= if file_system == @file.file_system do %>
             <button class="menu-item text-gray-900" role="menuitem">
