defmodule LivebookWeb.HomeLive do
  use LivebookWeb, :live_view

  alias Livebook.{SessionSupervisor, Session, LiveMarkdown}

  @impl true
  def mount(_params, _session, socket) do
    if connected?(socket) do
      Phoenix.PubSub.subscribe(Livebook.PubSub, "sessions")
    end

    session_summaries = sort_session_summaries(SessionSupervisor.get_session_summaries())

    {:ok, assign(socket, path: default_path(), session_summaries: session_summaries)}
  end

  @impl true
  def render(assigns) do
    ~L"""
    <div class="flex flex-grow h-full">
      <div class="flex-grow px-6 py-8 overflow-y-auto">
        <div class="max-w-screen-lg w-full mx-auto p-4 pt-0 pb-8 flex flex-col items-center space-y-4">
          <div class="w-full flex items-center justify-between pb-4 border-b border-gray-200">
            <div class="text-2xl text-gray-800 font-semibold">
              <img src="/logo-with-text.png" class="h-[50px]" alt="Livebook" />
            </div>
<<<<<<< HEAD
            <div class="flex space-x-2">
              <span class="tooltip left" aria-label="Introduction">
=======
            <div class="flex space-x-2 pt-2">
              <span class="tooltip top" aria-label="Introduction">
>>>>>>> 5fb753c4
                <button class="button button-outlined-gray button-square-icon"
                  phx-click="open_welcome">
                  <%= remix_icon("compass-line") %>
                </button>
              </span>
              <button class="button button-blue"
                phx-click="new">
                New notebook
              </button>
            </div>
          </div>
          <div class="w-full h-80">
            <%= live_component @socket, LivebookWeb.PathSelectComponent,
              id: "path_select",
              path: @path,
              extnames: [LiveMarkdown.extension()],
              running_paths: paths(@session_summaries),
              target: nil do %>
              <div class="flex justify-end space-x-2">
                <%= content_tag :button,
                  class: "button button-outlined-gray",
                  phx_click: "fork",
                  disabled: not path_forkable?(@path) do %>
                  <%= remix_icon("git-branch-line", class: "align-middle mr-1") %>
                  <span>Fork</span>
                <% end %>
                <%= if path_running?(@path, @session_summaries) do %>
                  <%= live_patch "Join session", to: Routes.session_path(@socket, :page, session_id_by_path(@path, @session_summaries)),
                    class: "button button-blue" %>
                <% else %>
                  <%= content_tag :button, "Open",
                    class: "button button-blue",
                    phx_click: "open",
                    disabled: not path_openable?(@path, @session_summaries) %>
                <% end %>
              </div>
            <% end %>
          </div>
          <div class="w-full py-12">
            <h3 class="text-xl font-semibold text-gray-800 mb-5">
              Running sessions
            </h3>
            <%= if @session_summaries == [] do %>
              <div class="p-5 flex space-x-4 items-center border border-gray-200 rounded-lg">
                <div>
                  <%= remix_icon("windy-line", class: "text-gray-400 text-xl") %>
                </div>
                <div class="text-gray-600">
                  You do not have any running sessions.
                  <br>
                  Please create a new one by clicking <span class="font-semibold">“New notebook”</span>
                </div>
              </div>
            <% else %>
              <%= live_component @socket, LivebookWeb.SessionLive.SessionsComponent,
                id: "sessions_list",
                session_summaries: @session_summaries %>
            <% end %>
          </div>
        </div>
      </div>
    </div>

    <%= if @live_action == :delete_session do %>
      <%= live_modal @socket, LivebookWeb.SessionLive.DeleteSessionComponent,
            id: :delete_session_modal,
            return_to: Routes.home_path(@socket, :page),
            session_summary: @session_summary %>
    <% end %>
    """
  end

  @impl true
  def handle_params(%{"session_id" => session_id}, _url, socket) do
    session_summary = Enum.find(socket.assigns.session_summaries, &(&1.session_id == session_id))
    {:noreply, assign(socket, session_summary: session_summary)}
  end

  def handle_params(_params, _url, socket), do: {:noreply, socket}

  @impl true
  def handle_event("set_path", %{"path" => path}, socket) do
    {:noreply, assign(socket, path: path)}
  end

  def handle_event("open_welcome", %{}, socket) do
    create_session(socket, notebook: Livebook.Notebook.Welcome.new())
  end

  def handle_event("new", %{}, socket) do
    create_session(socket)
  end

  def handle_event("fork", %{}, socket) do
    {notebook, messages} = import_notebook(socket.assigns.path)
    socket = put_import_flash_messages(socket, messages)
    notebook = %{notebook | name: notebook.name <> " - fork"}
    images_dir = Session.images_dir_for_notebook(socket.assigns.path)
    create_session(socket, notebook: notebook, copy_images_from: images_dir)
  end

  def handle_event("open", %{}, socket) do
    {notebook, messages} = import_notebook(socket.assigns.path)
    socket = put_import_flash_messages(socket, messages)
    create_session(socket, notebook: notebook, path: socket.assigns.path)
  end

  def handle_event("fork_session", %{"id" => session_id}, socket) do
    data = Session.get_data(session_id)
    notebook = %{data.notebook | name: data.notebook.name <> " - fork"}
    %{images_dir: images_dir} = Session.get_summary(session_id)
    create_session(socket, notebook: notebook, copy_images_from: images_dir)
  end

  @impl true
  def handle_info({:session_created, id}, socket) do
    summary = Session.get_summary(id)
    session_summaries = sort_session_summaries([summary | socket.assigns.session_summaries])
    {:noreply, assign(socket, session_summaries: session_summaries)}
  end

  def handle_info({:session_deleted, id}, socket) do
    session_summaries = Enum.reject(socket.assigns.session_summaries, &(&1.session_id == id))
    {:noreply, assign(socket, session_summaries: session_summaries)}
  end

  def handle_info(_message, socket), do: {:noreply, socket}

  defp default_path(), do: File.cwd!() <> "/"

  defp sort_session_summaries(session_summaries) do
    Enum.sort_by(session_summaries, & &1.notebook_name)
  end

  defp paths(session_summaries) do
    Enum.map(session_summaries, & &1.path)
  end

  defp path_forkable?(path) do
    File.regular?(path)
  end

  defp path_openable?(path, session_summaries) do
    File.regular?(path) and not path_running?(path, session_summaries)
  end

  defp path_running?(path, session_summaries) do
    running_paths = paths(session_summaries)
    path in running_paths
  end

  defp create_session(socket, opts \\ []) do
    case SessionSupervisor.create_session(opts) do
      {:ok, id} ->
        {:noreply, push_redirect(socket, to: Routes.session_path(socket, :page, id))}

      {:error, reason} ->
        {:noreply, put_flash(socket, :error, "Failed to create a notebook: #{reason}")}
    end
  end

  defp import_notebook(path) do
    content = File.read!(path)
    LiveMarkdown.Import.notebook_from_markdown(content)
  end

  defp put_import_flash_messages(socket, []), do: socket

  defp put_import_flash_messages(socket, messages) do
    list =
      messages
      |> Enum.map(fn message -> ["- ", message] end)
      |> Enum.intersperse("\n")

    flash =
      IO.iodata_to_binary([
        "We found problems while importing the file and tried to autofix them:\n" | list
      ])

    put_flash(socket, :info, flash)
  end

  defp session_id_by_path(path, session_summaries) do
    summary = Enum.find(session_summaries, &(&1.path == path))
    summary.session_id
  end
end<|MERGE_RESOLUTION|>--- conflicted
+++ resolved
@@ -24,13 +24,8 @@
             <div class="text-2xl text-gray-800 font-semibold">
               <img src="/logo-with-text.png" class="h-[50px]" alt="Livebook" />
             </div>
-<<<<<<< HEAD
-            <div class="flex space-x-2">
-              <span class="tooltip left" aria-label="Introduction">
-=======
             <div class="flex space-x-2 pt-2">
               <span class="tooltip top" aria-label="Introduction">
->>>>>>> 5fb753c4
                 <button class="button button-outlined-gray button-square-icon"
                   phx-click="open_welcome">
                   <%= remix_icon("compass-line") %>
