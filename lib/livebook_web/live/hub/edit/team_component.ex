defmodule LivebookWeb.Hub.Edit.TeamComponent do
  use LivebookWeb, :live_component

  alias Livebook.Hubs.Team
  alias Livebook.Teams
  alias LivebookWeb.LayoutHelpers

  @impl true
  def update(assigns, socket) do
    socket = assign(socket, assigns)
    changeset = Team.change_hub(assigns.hub)
    show_key? = assigns.params["show-key"] == "true"
    secrets = Livebook.Hubs.get_secrets(assigns.hub)
    secret_name = assigns.params["secret_name"]

    secret_value =
      if assigns.live_action == :edit_secret do
        Enum.find_value(secrets, &(&1.name == secret_name && &1.value))
      end

    {:ok,
     socket
     |> assign(
       secrets: secrets,
       show_key: show_key?,
       secret_name: secret_name,
       secret_value: secret_value
     )
     |> assign_form(changeset)}
  end

  @impl true
  def render(assigns) do
    ~H"""
    <div id={"#{@id}-component"}>
<<<<<<< HEAD
      <.modal show={@show_key} id="show-key-modal" width={:medium} patch={~p"/hub/#{@hub.id}"}>
=======
      <div class="mb-8">
        <div class="flex relative mb-8">
          <LayoutHelpers.title text={"#{@hub.hub_emoji} #{@hub.hub_name}"} />

          <button
            id="delete-hub"
            phx-click={JS.push("delete_hub", value: %{id: @hub.id})}
            class="absolute right-0 button-base button-red"
          >
            Delete hub
          </button>
        </div>

        <div class="flex flex-col space-y-10">
          <div class="flex flex-col space-y-2">
            <h2 class="text-xl text-gray-800 font-medium pb-2 border-b border-gray-200">
              General
            </h2>

            <.form
              :let={f}
              id={@id}
              class="flex flex-col mt-4 space-y-4"
              for={@form}
              phx-submit="save"
              phx-change="validate"
              phx-target={@myself}
            >
              <div class="grid grid-cols-1 md:grid-cols-1 gap-3">
                <.emoji_field field={f[:hub_emoji]} label="Emoji" />
              </div>

              <button class="button-base button-blue" type="submit" phx-disable-with="Updating...">
                Update Hub
              </button>
            </.form>
          </div>

          <div class="flex flex-col space-y-4">
            <h2 class="text-xl text-gray-800 font-medium pb-2 border-b border-gray-200">
              Secrets
            </h2>

            <p class="text-gray-700">
              Secrets are a safe way to share credentials and tokens with notebooks.
              They are often shared with Smart cells and can be read as
              environment variables using the <code>LB_</code> prefix.
            </p>

            <.live_component
              module={LivebookWeb.Hub.SecretListComponent}
              id="hub-secrets-list"
              hub={@hub}
              secrets={@secrets}
              target={@myself}
            />
          </div>
        </div>
      </div>

      <.modal
        :if={@show_key}
        id="show-key-modal"
        width={:medium}
        show={true}
        patch={~p"/hub/#{@hub.id}"}
      >
>>>>>>> 0a190729
        <div class="p-6 flex flex-col space-y-5">
          <h3 class="text-2xl font-semibold text-gray-800">
            Teams Key
          </h3>
          <div class="justify-center">
            This is your <strong>Teams Key</strong>. If you want to join or invite others
            to your organization, you will need to share your Teams Key with them. We
            recommend storing it somewhere safe:
          </div>
          <div class=" w-full">
            <div id="teams-key-toggle" class="relative flex">
              <input
                type="password"
                id="teams-key"
                readonly
                value={@hub.teams_key}
                class="input font-mono w-full border-neutral-200 bg-neutral-100 py-2 border-2 pr-8"
              />

              <div class="flex items-center absolute inset-y-0 right-1">
                <button
                  class="icon-button"
                  data-copy
                  data-tooltip="Copied to clipboard"
                  type="button"
                  aria-label="copy to clipboard"
                  phx-click={
                    JS.dispatch("lb:clipcopy", to: "#teams-key")
                    |> JS.add_class(
                      "tooltip top",
                      to: "#teams-key-toggle [data-copy]",
                      transition: {"ease-out duration-200", "opacity-0", "opacity-100"}
                    )
                    |> JS.remove_class(
                      "tooltip top",
                      to: "#teams-key-toggle [data-copy]",
                      transition: {"ease-out duration-200", "opacity-0", "opacity-100"},
                      time: 2000
                    )
                  }
                >
                  <.remix_icon icon="clipboard-line" class="text-xl" />
                </button>

                <button
                  class="icon-button"
                  data-show
                  type="button"
                  aria-label="show password"
                  phx-click={
                    JS.remove_attribute("type", to: "#teams-key-toggle input")
                    |> JS.set_attribute({"type", "text"}, to: "#teams-key-toggle input")
                    |> JS.add_class("hidden", to: "#teams-key-toggle [data-show]")
                    |> JS.remove_class("hidden", to: "#teams-key-toggle [data-hide]")
                  }
                >
                  <.remix_icon icon="eye-line" class="text-xl" />
                </button>
                <button
                  class="icon-button hidden"
                  data-hide
                  type="button"
                  aria-label="hide password"
                  phx-click={
                    JS.remove_attribute("type", to: "#teams-key-toggle input")
                    |> JS.set_attribute({"type", "password"}, to: "#teams-key-toggle input")
                    |> JS.remove_class("hidden", to: "#teams-key-toggle [data-show]")
                    |> JS.add_class("hidden", to: "#teams-key-toggle [data-hide]")
                  }
                >
                  <.remix_icon icon="eye-off-line" class="text-xl" />
                </button>
              </div>
            </div>
          </div>
        </div>
      </.modal>

<<<<<<< HEAD
      <div class="space-y-8">
        <div class="flex justify-between">
          <LayoutHelpers.title text={"#{@hub.hub_emoji} #{@hub.hub_name}"} />

          <div class="flex justify-end gap-2">
            <button
              phx-click={show_modal("show-key-modal")}
              phx-target={@myself}
              class="button-base button-gray"
            >
              <span class="hidden sm:block">Teams key</span>
              <.remix_icon icon="key-2-fill" class="text-xl sm:hidden" />
            </button>
            <button
              phx-click={JS.push("delete_hub", value: %{id: @hub.id})}
              class="button-base button-red"
            >
              <span class="hidden sm:block">Delete hub</span>
              <.remix_icon icon="delete-bin-line" class="text-lg sm:hidden" />
            </button>
          </div>
        </div>

        <div class="flex flex-col space-y-10">
          <div class="flex flex-col space-y-2">
            <h2 class="text-xl text-gray-800 font-medium pb-2 border-b border-gray-200">
              General
            </h2>

            <.form
              :let={f}
              id={@id}
              class="flex flex-col mt-4 space-y-4"
              for={@form}
              phx-submit="save"
              phx-change="validate"
              phx-target={@myself}
            >
              <div class="grid grid-cols-1 md:grid-cols-1 gap-3">
                <.emoji_field field={f[:hub_emoji]} label="Emoji" />
              </div>

              <div>
                <button class="button-base button-blue" type="submit" phx-disable-with="Updating...">
                  Update Hub
                </button>
              </div>
            </.form>
          </div>
        </div>
      </div>
=======
      <.modal
        :if={@live_action in [:new_secret, :edit_secret]}
        id="secrets-modal"
        show
        width={:medium}
        patch={~p"/hub/#{@hub.id}"}
      >
        <.live_component
          module={LivebookWeb.Hub.SecretFormComponent}
          id="secrets"
          hub={@hub}
          secret_name={@secret_name}
          secret_value={@secret_value}
          return_to={~p"/hub/#{@hub.id}"}
        />
      </.modal>
>>>>>>> 0a190729
    </div>
    """
  end

  @impl true
  def handle_event("save", %{"team" => params}, socket) do
    case Teams.update_hub(socket.assigns.hub, params) do
      {:ok, hub} ->
        {:noreply,
         socket
         |> put_flash(:success, "Hub updated successfully")
         |> push_navigate(to: ~p"/hub/#{hub.id}")}

      {:error, changeset} ->
        {:noreply, assign_form(socket, changeset)}
    end
  end

  def handle_event("validate", %{"team" => attrs}, socket) do
    changeset =
      socket.assigns.hub
      |> Team.change_hub(attrs)
      |> Map.replace!(:action, :validate)

    {:noreply, assign_form(socket, changeset)}
  end

  def handle_event("delete_hub_secret", attrs, socket) do
    %{hub: hub} = socket.assigns

    on_confirm = fn socket ->
      {:ok, secret} = Livebook.Secrets.update_secret(%Livebook.Secrets.Secret{}, attrs)

      case Livebook.Hubs.delete_secret(hub, secret) do
        :ok ->
          socket
          |> put_flash(:success, "Secret deleted successfully")
          |> push_navigate(to: ~p"/hub/#{hub.id}")

        {:transport_error, reason} ->
          put_flash(socket, :error, reason)
      end
    end

    {:noreply,
     confirm(socket, on_confirm,
       title: "Delete hub secret - #{attrs["name"]}",
       description: "Are you sure you want to delete this hub secret?",
       confirm_text: "Delete",
       confirm_icon: "delete-bin-6-line"
     )}
  end

  defp assign_form(socket, %Ecto.Changeset{} = changeset) do
    assign(socket, form: to_form(changeset))
  end
end<|MERGE_RESOLUTION|>--- conflicted
+++ resolved
@@ -33,20 +33,27 @@
   def render(assigns) do
     ~H"""
     <div id={"#{@id}-component"}>
-<<<<<<< HEAD
-      <.modal show={@show_key} id="show-key-modal" width={:medium} patch={~p"/hub/#{@hub.id}"}>
-=======
       <div class="mb-8">
-        <div class="flex relative mb-8">
+        <div class="flex justify-between">
           <LayoutHelpers.title text={"#{@hub.hub_emoji} #{@hub.hub_name}"} />
 
-          <button
-            id="delete-hub"
-            phx-click={JS.push("delete_hub", value: %{id: @hub.id})}
-            class="absolute right-0 button-base button-red"
-          >
-            Delete hub
-          </button>
+          <div class="flex justify-end gap-2">
+            <button
+              phx-click={show_modal("show-key-modal")}
+              phx-target={@myself}
+              class="button-base button-gray"
+            >
+              <span class="hidden sm:block">Teams key</span>
+              <.remix_icon icon="key-2-fill" class="text-xl sm:hidden" />
+            </button>
+            <button
+              phx-click={JS.push("delete_hub", value: %{id: @hub.id})}
+              class="button-base button-red"
+            >
+              <span class="hidden sm:block">Delete hub</span>
+              <.remix_icon icon="delete-bin-line" class="text-lg sm:hidden" />
+            </button>
+          </div>
         </div>
 
         <div class="flex flex-col space-y-10">
@@ -96,14 +103,7 @@
         </div>
       </div>
 
-      <.modal
-        :if={@show_key}
-        id="show-key-modal"
-        width={:medium}
-        show={true}
-        patch={~p"/hub/#{@hub.id}"}
-      >
->>>>>>> 0a190729
+      <.modal show={@show_key} id="show-key-modal" width={:medium} patch={~p"/hub/#{@hub.id}"}>
         <div class="p-6 flex flex-col space-y-5">
           <h3 class="text-2xl font-semibold text-gray-800">
             Teams Key
@@ -182,59 +182,6 @@
         </div>
       </.modal>
 
-<<<<<<< HEAD
-      <div class="space-y-8">
-        <div class="flex justify-between">
-          <LayoutHelpers.title text={"#{@hub.hub_emoji} #{@hub.hub_name}"} />
-
-          <div class="flex justify-end gap-2">
-            <button
-              phx-click={show_modal("show-key-modal")}
-              phx-target={@myself}
-              class="button-base button-gray"
-            >
-              <span class="hidden sm:block">Teams key</span>
-              <.remix_icon icon="key-2-fill" class="text-xl sm:hidden" />
-            </button>
-            <button
-              phx-click={JS.push("delete_hub", value: %{id: @hub.id})}
-              class="button-base button-red"
-            >
-              <span class="hidden sm:block">Delete hub</span>
-              <.remix_icon icon="delete-bin-line" class="text-lg sm:hidden" />
-            </button>
-          </div>
-        </div>
-
-        <div class="flex flex-col space-y-10">
-          <div class="flex flex-col space-y-2">
-            <h2 class="text-xl text-gray-800 font-medium pb-2 border-b border-gray-200">
-              General
-            </h2>
-
-            <.form
-              :let={f}
-              id={@id}
-              class="flex flex-col mt-4 space-y-4"
-              for={@form}
-              phx-submit="save"
-              phx-change="validate"
-              phx-target={@myself}
-            >
-              <div class="grid grid-cols-1 md:grid-cols-1 gap-3">
-                <.emoji_field field={f[:hub_emoji]} label="Emoji" />
-              </div>
-
-              <div>
-                <button class="button-base button-blue" type="submit" phx-disable-with="Updating...">
-                  Update Hub
-                </button>
-              </div>
-            </.form>
-          </div>
-        </div>
-      </div>
-=======
       <.modal
         :if={@live_action in [:new_secret, :edit_secret]}
         id="secrets-modal"
@@ -251,7 +198,6 @@
           return_to={~p"/hub/#{@hub.id}"}
         />
       </.modal>
->>>>>>> 0a190729
     </div>
     """
   end
