defmodule LivebookWeb.Output do
  use Phoenix.Component

  @doc """
  Renders a list of cell outputs.
  """
  def outputs(assigns) do
    ~H"""
    <div class="flex flex-col space-y-2">
      <%= for {{outputs, standalone?}, group_idx} <- @outputs |> group_outputs() |> Enum.with_index() do %>
        <div class={"flex flex-col #{if not standalone?, do: "rounded-lg border border-gray-200 divide-y divide-gray-200"}"}>
          <%= for {output, idx} <- Enum.with_index(outputs) do %>
            <div class={"max-w-full #{if not standalone?, do: "px-4"} #{if not composite?(output), do: "py-4"}"}>
              <%= render_output(output, %{
                    id: "#{@id}-output#{group_idx}_#{idx}",
                    socket: @socket,
                    runtime: @runtime,
                    input_values: @input_values
                  }) %>
            </div>
          <% end %>
        </div>
      <% end %>
    </div>
    """
  end

  defp group_outputs(outputs) do
    outputs = Enum.filter(outputs, &(&1 != :ignored))
    group_outputs(outputs, [])
  end

  defp group_outputs([], groups), do: groups

  defp group_outputs([output | outputs], []) do
    group_outputs(outputs, [{[output], standalone?(output)}])
  end

  defp group_outputs([output | outputs], [{group_outputs, group_standalone?} | groups]) do
    case standalone?(output) do
      ^group_standalone? ->
        group_outputs(outputs, [{[output | group_outputs], group_standalone?} | groups])

      standalone? ->
        group_outputs(
          outputs,
          [{[output], standalone?}, {group_outputs, group_standalone?} | groups]
        )
    end
  end

  defp standalone?({:table_dynamic, _}), do: true
  defp standalone?({:frame_dynamic, _}), do: true
  defp standalone?({:input, _}), do: true
  defp standalone?(_output), do: false

  defp composite?({:frame_dynamic, _}), do: true
  defp composite?(_output), do: false

  defp render_output(text, %{id: id}) when is_binary(text) do
    # Captured output usually has a trailing newline that we can ignore,
    # because each line is itself an HTML block anyway.
    text = String.replace_suffix(text, "\n", "")
    live_component(LivebookWeb.Output.TextComponent, id: id, content: text, follow: true)
  end

  defp render_output({:text, text}, %{id: id}) do
    live_component(LivebookWeb.Output.TextComponent, id: id, content: text, follow: false)
  end

  defp render_output({:markdown, markdown}, %{id: id}) do
    live_component(LivebookWeb.Output.MarkdownComponent, id: id, content: markdown)
  end

  defp render_output({:image, content, mime_type}, %{id: id}) do
    live_component(LivebookWeb.Output.ImageComponent,
      id: id,
      content: content,
      mime_type: mime_type
    )
  end

  defp render_output({:vega_lite_static, spec}, %{id: id}) do
    live_component(LivebookWeb.Output.VegaLiteStaticComponent, id: id, spec: spec)
  end

  defp render_output({:vega_lite_dynamic, pid}, %{id: id, socket: socket}) do
    live_render(socket, LivebookWeb.Output.VegaLiteDynamicLive,
      id: id,
      session: %{"id" => id, "pid" => pid}
    )
  end

  defp render_output({:table_dynamic, pid}, %{id: id, socket: socket}) do
    live_render(socket, LivebookWeb.Output.TableDynamicLive,
      id: id,
      session: %{"id" => id, "pid" => pid}
    )
  end

  defp render_output({:frame_dynamic, pid}, %{id: id, socket: socket, input_values: input_values}) do
    live_render(socket, LivebookWeb.Output.FrameDynamicLive,
      id: id,
      session: %{"id" => id, "pid" => pid, "input_values" => input_values}
    )
  end

  defp render_output({:input, attrs}, %{id: id, input_values: input_values}) do
    live_component(LivebookWeb.Output.InputComponent,
      id: id,
      attrs: attrs,
      input_values: input_values
    )
  end

<<<<<<< HEAD
  def render_output({:controls_dynamic, pid}, %{id: id, socket: socket}) do
    live_render(socket, LivebookWeb.Output.ControlsDynamicLive,
      id: id,
      session: %{"id" => id, "pid" => pid}
    )
  end

  def render_output({:error, formatted, :runtime_restart_required}, %{runtime: runtime})
      when runtime != nil do
=======
  defp render_output({:error, formatted, :runtime_restart_required}, %{runtime: runtime})
       when runtime != nil do
>>>>>>> bfb9dc37
    assigns = %{formatted: formatted, is_standalone: Livebook.Runtime.standalone?(runtime)}

    ~H"""
    <div class="flex flex-col space-y-4">
    <%= render_error_message_output(@formatted) %>
    <%= if @is_standalone do %>
      <div>
        <button class="button button-gray" phx-click="restart_runtime">
          Restart runtime
        </button>
      </div>
    <% else %>
      <div class="text-red-600">
        <span class="font-semibold">Note:</span>
        This operation requires restarting the runtime, but we cannot
        do it automatically for the current runtime
      </div>
    <% end %>
    </div>
    """
  end

  defp render_output({:error, formatted, _type}, %{}) do
    render_error_message_output(formatted)
  end

  defp render_output(output, %{}) do
    render_error_message_output("""
    Unknown output format: #{inspect(output)}. If you're using Kino,
    you may want to update Kino and Livebook to the latest version.
    """)
  end

  defp render_error_message_output(message) do
    assigns = %{message: message}

    ~H"""
    <div class="overflow-auto whitespace-pre text-red-600 tiny-scrollbar"><%= @message %></div>
    """
  end
end<|MERGE_RESOLUTION|>--- conflicted
+++ resolved
@@ -113,20 +113,15 @@
     )
   end
 
-<<<<<<< HEAD
-  def render_output({:controls_dynamic, pid}, %{id: id, socket: socket}) do
+  defp render_output({:controls_dynamic, pid}, %{id: id, socket: socket}) do
     live_render(socket, LivebookWeb.Output.ControlsDynamicLive,
       id: id,
       session: %{"id" => id, "pid" => pid}
     )
   end
 
-  def render_output({:error, formatted, :runtime_restart_required}, %{runtime: runtime})
-      when runtime != nil do
-=======
   defp render_output({:error, formatted, :runtime_restart_required}, %{runtime: runtime})
        when runtime != nil do
->>>>>>> bfb9dc37
     assigns = %{formatted: formatted, is_standalone: Livebook.Runtime.standalone?(runtime)}
 
     ~H"""
