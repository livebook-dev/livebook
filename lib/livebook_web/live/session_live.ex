--- conflicted
+++ resolved
@@ -142,12 +142,8 @@
       </div>
       <div class="grow overflow-y-auto relative" data-el-notebook>
         <div data-el-js-view-iframes phx-update="ignore" id="js-view-iframes"></div>
-<<<<<<< HEAD
-        <div class="w-full max-w-screen-lg px-16 mx-auto py-7" data-el-notebook-content>
+        <div class="w-full max-w-screen-lg pl-8 md:pl-16 pr-16 mx-auto py-7" data-el-notebook-content>
           <SidebarHelpers.show_sidebar_item />
-=======
-        <div class="w-full max-w-screen-lg pl-8 md:pl-16 pr-16 mx-auto py-7" data-el-notebook-content>
->>>>>>> fce28ed7
           <div class="flex items-center pb-4 mb-2 space-x-4 border-b border-gray-200"
             data-el-notebook-headline
             data-focusable-id="notebook"
