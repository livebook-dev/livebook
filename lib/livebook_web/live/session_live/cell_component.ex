--- conflicted
+++ resolved
@@ -113,15 +113,10 @@
         <% end %>
       </:primary>
       <:secondary>
-<<<<<<< HEAD
         <%= if @policy.edit do %>
           <.enable_insert_mode_button />
-          <.dependency_search_button session_id={@session_id} runtime={@runtime} socket={@socket} />
-        <% end %>
-=======
-        <.enable_insert_mode_button />
-        <.package_search_button session_id={@session_id} runtime={@runtime} socket={@socket} />
->>>>>>> 2bc1c29f
+          <.package_search_button session_id={@session_id} runtime={@runtime} socket={@socket} />
+        <% end %>
         <.cell_link_button cell_id={@cell_view.id} />
         <.setup_cell_info />
       </:secondary>
