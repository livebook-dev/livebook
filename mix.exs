--- conflicted
+++ resolved
@@ -5,13 +5,8 @@
   @version "0.9.2"
   @description "Automate code & data workflows with interactive notebooks"
 
-<<<<<<< HEAD
   @app_elixir_version "1.15.0-rc.2"
-  @app_rebar3_version "3.19.0"
-=======
-  @app_elixir_version "1.15.0-rc.1"
   @app_rebar3_version "3.22.0"
->>>>>>> 68feb613
 
   def project do
     [
