--- conflicted
+++ resolved
@@ -94,12 +94,8 @@
   #
   defp deps do
     [
-<<<<<<< HEAD
       {:plug_crypto, github: "elixir-plug/plug_crypto", branch: "jv-no-sign-secret-encrypt"},
-      {:phoenix, "~> 1.7.0"},
-=======
       {:phoenix, "~> 1.7.7"},
->>>>>>> 706eb42d
       {:phoenix_html, "~> 3.0"},
       # {:phoenix_live_view, "~> 0.20.0"},
       {:phoenix_live_view, github: "phoenixframework/phoenix_live_view", override: true},
