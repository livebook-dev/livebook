--- conflicted
+++ resolved
@@ -55,13 +55,9 @@
     end
 
     test "proxies evaluation stderr to evaluation stdout", %{pid: pid} do
-<<<<<<< HEAD
-      RuntimeServer.evaluate_code(pid, "elixir", ~s{IO.puts(:stderr, "error")}, {:c1, :e1}, [])
-=======
-      RuntimeServer.evaluate_code(pid, ~s{IO.puts(:stderr, "error to stdout")}, {:c1, :e1}, [])
+      RuntimeServer.evaluate_code(pid, "elixir", ~s{IO.puts(:stderr, "error to stdout")}, {:c1, :e1}, [])
 
       assert_receive {:runtime_evaluation_output, :e1, {:stdout, output}}
->>>>>>> 2399395b
 
       assert output =~ "error to stdout\n"
     end
