--- conflicted
+++ resolved
@@ -201,30 +201,19 @@
       ```
       """)
 
-<<<<<<< HEAD
-      assert_raise LivebookCLI.Error, ~r/Deployment Group ID does not exist/s, fn ->
-        ExUnit.CaptureIO.capture_io(fn ->
-          deploy(
-            key,
-            team.teams_key,
-            999_999,
-            app_path
-          )
-=======
       output =
         ExUnit.CaptureIO.capture_io(fn ->
-          assert_raise LivebookCLI.Error, "Some app deployments failed.", fn ->
+          assert_raise(LivebookCLI.Error, ~r/Some app deployments failed./s, fn ->
             deploy(
               key,
               team.teams_key,
-              Utils.random_short_id(),
+              999_999,
               app_path
             )
-          end
->>>>>>> a9c360ee
+          end)
         end)
 
-      assert output =~ ~r/Deployment Group does not exist/
+      assert output =~ ~r/Deployment Group ID does not exist/
 
       refute_receive {:app_deployment_started,
                       %{
@@ -306,7 +295,7 @@
             deploy(
               deploy_key,
               team.teams_key,
-              deployment_group.name,
+              deployment_group.id,
               [invalid_app_path, valid_app_path]
             )
           end)
